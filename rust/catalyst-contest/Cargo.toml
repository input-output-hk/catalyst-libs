--- conflicted
+++ resolved
@@ -22,22 +22,12 @@
 
 cbork-utils = { version = "0.0.4", git = "https://github.com/input-output-hk/catalyst-libs.git", tag = "cbork-utils/v0.0.4" }
 
-futures = "0.3.31"
 minicbor = { version = "0.25.1", features = ["std"] }
 serde = { version = "1.0.228", features = ["derive"] }
 serde_json = "1.0.145"
 strum = { version = "0.27", features = ["derive"] }
 
-<<<<<<< HEAD
-cbork-utils = { version = "0.0.2", git = "https://github.com/input-output-hk/catalyst-libs.git", tag = "cbork-utils-v0.0.2" }
-# TODO: Use tag instead of path.
-catalyst-signed-doc = { version = "0.0.10", path = "../signed_doc" }
-catalyst-voting = { version = "0.0.2", git = "https://github.com/input-output-hk/catalyst-libs.git", tag = "catalyst-voting/v0.0.2" }
-
-[dev-dependencies]
-test-case = "3.3.1"
-=======
 [dev-dependencies]
 proptest = { version = "1.6.0", features = ["attr-macro"] }
 proptest-derive = "0.5.1"
->>>>>>> da026b2b
+test-case = "3.3.1"
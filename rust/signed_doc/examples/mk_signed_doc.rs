//! Catalyst signed document cli example

#![allow(missing_docs, clippy::missing_docs_in_private_items)]

use std::{
    fs::{read_to_string, File},
    io::{Read, Write},
    path::PathBuf,
};

<<<<<<< HEAD
use catalyst_signed_doc::{Builder, CatalystSignedDocument, IdUri};
=======
use anyhow::Context;
use catalyst_signed_doc::{Builder, CatalystSignedDocument, IdUri, Metadata};
>>>>>>> 43252448
use clap::Parser;
use ed25519_dalek::pkcs8::DecodePrivateKey;

fn main() {
    if let Err(err) = Cli::parse().exec() {
        println!("{err}");
    }
}

/// Catalyst Sign Document CLI Commands
#[derive(clap::Parser)]
#[allow(clippy::large_enum_variant)]
enum Cli {
    /// Builds a COSE document without signatures
    Build {
        /// Path to the document in the json format
        doc: PathBuf,
        /// Path to the output COSE file to store.
        output: PathBuf,
        /// Document metadata, must be in JSON format
        meta: PathBuf,
    },
    /// Adds a signature to already formed COSE document
    Sign {
        /// Path to the formed (could be empty, without any signatures) COSE document
        /// This exact file would be modified and new signature would be added
        doc: PathBuf,
        /// Path to the secret key in PEM format
        sk: PathBuf,
        /// Signer kid
        kid: IdUri,
    },
    /// Inspects Catalyst Signed Document
    Inspect {
        /// Path to the fully formed (should has at least one signature) COSE document
        path: PathBuf,
    },
    /// Inspects Catalyst Signed Document from hex-encoded bytes
    InspectBytes {
        /// Hex-formatted COSE SIGN Bytes
        cose_sign_hex: String,
    },
}

impl Cli {
    fn exec(self) -> anyhow::Result<()> {
        match self {
            Self::Build { doc, output, meta } => {
                // Load Metadata from JSON file
                let metadata: serde_json::Value = load_json_from_file(&meta)
                    .map_err(|e| anyhow::anyhow!("Failed to load metadata from file: {e}"))?;
                println!("{metadata}");
                // Load Document from JSON file
                let json_doc: serde_json::Value = load_json_from_file(&doc)?;
                // Possibly encode if Metadata has an encoding set.
                let payload = serde_json::to_vec(&json_doc)?;
                // Start with no signatures.
                let signed_doc = Builder::new()
                    .with_decoded_content(payload)
                    .with_json_metadata(metadata)?
                    .build();
                save_signed_doc(signed_doc, &output)?;
            },
            Self::Sign { sk, doc, kid } => {
                let sk = load_secret_key_from_file(&sk)
                    .map_err(|e| anyhow::anyhow!("Failed to load SK FILE: {e}"))?;
                let cose_bytes = read_bytes_from_file(&doc)?;
                let signed_doc = signed_doc_from_bytes(cose_bytes.as_slice())?;
<<<<<<< HEAD
                let new_signed_doc = signed_doc
                    .into_builder()
                    .add_signature(sk.to_bytes(), kid)?
                    .build();
=======
                let builder = signed_doc.into_builder()?;
                let new_signed_doc = builder.add_signature(sk.to_bytes(), kid)?.build()?;
>>>>>>> 43252448
                save_signed_doc(new_signed_doc, &doc)?;
            },
            Self::Inspect { path } => {
                let cose_bytes = read_bytes_from_file(&path)?;
                inspect_signed_doc(&cose_bytes)?;
            },
            Self::InspectBytes { cose_sign_hex } => {
                let cose_bytes = hex::decode(&cose_sign_hex)?;
                inspect_signed_doc(&cose_bytes)?;
            },
        }
        println!("Done");
        Ok(())
    }
}

fn read_bytes_from_file(path: &PathBuf) -> anyhow::Result<Vec<u8>> {
    let mut cose_file = File::open(path)?;
    let mut cose_bytes = Vec::new();
    cose_file.read_to_end(&mut cose_bytes)?;
    Ok(cose_bytes)
}

fn inspect_signed_doc(cose_bytes: &[u8]) -> anyhow::Result<()> {
    println!(
        "Decoding {} bytes:\n{}",
        cose_bytes.len(),
        hex::encode(cose_bytes)
    );
    let cat_signed_doc = signed_doc_from_bytes(cose_bytes)?;
    println!("This is a valid Catalyst Document.");
    println!("{cat_signed_doc}");
    Ok(())
}

fn save_signed_doc(signed_doc: CatalystSignedDocument, path: &PathBuf) -> anyhow::Result<()> {
    let mut bytes: Vec<u8> = Vec::new();
    minicbor::encode(signed_doc, &mut bytes).context("Failed to encode document")?;

    write_bytes_to_file(&bytes, path)
}

fn signed_doc_from_bytes(cose_bytes: &[u8]) -> anyhow::Result<CatalystSignedDocument> {
<<<<<<< HEAD
    minicbor::decode(cose_bytes).map_err(|e| anyhow::anyhow!("Invalid Catalyst Document: {e}"))
=======
    minicbor::decode(cose_bytes).context("Invalid Catalyst Document")
>>>>>>> 43252448
}

fn load_json_from_file<T>(path: &PathBuf) -> anyhow::Result<T>
where T: for<'de> serde::Deserialize<'de> {
    let file = File::open(path)?;
    let json = serde_json::from_reader(file)?;
    Ok(json)
}

fn write_bytes_to_file(bytes: &[u8], output: &PathBuf) -> anyhow::Result<()> {
    File::create(output)?
        .write_all(bytes)
        .context(format!("Failed to write to file {output:?}"))
}

fn load_secret_key_from_file(sk_path: &PathBuf) -> anyhow::Result<ed25519_dalek::SigningKey> {
    let sk_str = read_to_string(sk_path)?;
    let sk = ed25519_dalek::SigningKey::from_pkcs8_pem(&sk_str)?;
    Ok(sk)
}<|MERGE_RESOLUTION|>--- conflicted
+++ resolved
@@ -8,12 +8,8 @@
     path::PathBuf,
 };
 
-<<<<<<< HEAD
-use catalyst_signed_doc::{Builder, CatalystSignedDocument, IdUri};
-=======
 use anyhow::Context;
 use catalyst_signed_doc::{Builder, CatalystSignedDocument, IdUri, Metadata};
->>>>>>> 43252448
 use clap::Parser;
 use ed25519_dalek::pkcs8::DecodePrivateKey;
 
@@ -82,15 +78,10 @@
                     .map_err(|e| anyhow::anyhow!("Failed to load SK FILE: {e}"))?;
                 let cose_bytes = read_bytes_from_file(&doc)?;
                 let signed_doc = signed_doc_from_bytes(cose_bytes.as_slice())?;
-<<<<<<< HEAD
                 let new_signed_doc = signed_doc
                     .into_builder()
                     .add_signature(sk.to_bytes(), kid)?
                     .build();
-=======
-                let builder = signed_doc.into_builder()?;
-                let new_signed_doc = builder.add_signature(sk.to_bytes(), kid)?.build()?;
->>>>>>> 43252448
                 save_signed_doc(new_signed_doc, &doc)?;
             },
             Self::Inspect { path } => {
@@ -134,11 +125,7 @@
 }
 
 fn signed_doc_from_bytes(cose_bytes: &[u8]) -> anyhow::Result<CatalystSignedDocument> {
-<<<<<<< HEAD
-    minicbor::decode(cose_bytes).map_err(|e| anyhow::anyhow!("Invalid Catalyst Document: {e}"))
-=======
     minicbor::decode(cose_bytes).context("Invalid Catalyst Document")
->>>>>>> 43252448
 }
 
 fn load_json_from_file<T>(path: &PathBuf) -> anyhow::Result<T>

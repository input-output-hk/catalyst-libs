//! Catalyst Signed Document Metadata.
use std::{
    collections::{btree_map, BTreeMap},
    error::Error,
    fmt::{Display, Formatter},
};

mod content_encoding;
mod content_type;
pub(crate) mod doc_type;
<<<<<<< HEAD
mod document_refs;
mod extra_fields;
=======
mod document_ref;
>>>>>>> 986dfe6f
mod section;
mod supported_field;
pub(crate) mod utils;

use catalyst_types::{problem_report::ProblemReport, uuid::UuidV7};
pub use content_encoding::ContentEncoding;
pub use content_type::ContentType;
use coset::{cbor::Value, iana::CoapContentFormat, CborSerializable};
pub use doc_type::DocType;
<<<<<<< HEAD
pub use document_refs::{DocLocator, DocumentRef, DocumentRefs};
pub use extra_fields::ExtraFields;
=======
pub use document_ref::DocumentRef;
>>>>>>> 986dfe6f
use minicbor::{Decode, Decoder};
pub use section::Section;
use strum::IntoDiscriminant as _;
use utils::{cose_protected_header_find, decode_document_field_from_protected_header, CborUuidV7};

use crate::{
    decode_context::DecodeContext,
    metadata::supported_field::{SupportedField, SupportedLabel},
};

/// `content_encoding` field COSE key value
const CONTENT_ENCODING_KEY: &str = "Content-Encoding";
/// `doc_type` field COSE key value
const TYPE_KEY: &str = "type";
/// `id` field COSE key value
const ID_KEY: &str = "id";
/// `ver` field COSE key value
const VER_KEY: &str = "ver";

/// `ref` field COSE key value
const REF_KEY: &str = "ref";
/// `template` field COSE key value
const TEMPLATE_KEY: &str = "template";
/// `reply` field COSE key value
const REPLY_KEY: &str = "reply";
/// `section` field COSE key value
const SECTION_KEY: &str = "section";
/// `collabs` field COSE key value
const COLLABS_KEY: &str = "collabs";
/// `parameters` field COSE key value
const PARAMETERS_KEY: &str = "parameters";
/// `brand_id` field COSE key value (alias of the `parameters` field)
const BRAND_ID_KEY: &str = "brand_id";
/// `campaign_id` field COSE key value (alias of the `parameters` field)
const CAMPAIGN_ID_KEY: &str = "campaign_id";
/// `category_id` field COSE key value (alias of the `parameters` field)
const CATEGORY_ID_KEY: &str = "category_id";

/// Document Metadata.
///
/// These values are extracted from the COSE Sign protected header.
#[derive(Clone, Debug, PartialEq, Default)]
pub struct Metadata(BTreeMap<SupportedLabel, SupportedField>);

/// An actual representation of all metadata fields.
// TODO: this is maintained as an implementation of `serde` and `coset` for `Metadata`
//       and should be removed in case `serde` and `coset` are deprecated completely.
#[derive(Clone, Debug, PartialEq, serde::Deserialize, Default)]
pub(crate) struct InnerMetadata {
    /// Document Type, list of `UUIDv4`.
    #[serde(rename = "type")]
    doc_type: Option<DocType>,
    /// Document ID `UUIDv7`.
    id: Option<UuidV7>,
    /// Document Version `UUIDv7`.
    ver: Option<UuidV7>,
    /// Document Payload Content Type.
    #[serde(rename = "content-type")]
    content_type: Option<ContentType>,
    /// Document Payload Content Encoding.
    #[serde(rename = "content-encoding")]
    content_encoding: Option<ContentEncoding>,
    /// Reference to the latest document.
    #[serde(rename = "ref", skip_serializing_if = "Option::is_none")]
    doc_ref: Option<DocumentRef>,
    /// Reference to the document template.
    #[serde(skip_serializing_if = "Option::is_none")]
    template: Option<DocumentRef>,
    /// Reference to the document reply.
    #[serde(skip_serializing_if = "Option::is_none")]
    reply: Option<DocumentRef>,
    /// Reference to the document section.
    #[serde(skip_serializing_if = "Option::is_none")]
    section: Option<Section>,
    /// Reference to the document collaborators. Collaborator type is TBD.
    #[serde(default = "Vec::new", skip_serializing_if = "Vec::is_empty")]
    collabs: Vec<String>,
    /// Reference to the parameters document.
    #[serde(skip_serializing_if = "Option::is_none")]
    parameters: Option<DocumentRef>,
}

impl InnerMetadata {
    /// Converts into an iterator over present fields fields.
    fn into_iter(self) -> impl Iterator<Item = SupportedField> {
        [
            self.doc_type.map(SupportedField::Type),
            self.id.map(SupportedField::Id),
            self.ver.map(SupportedField::Ver),
            self.content_type.map(SupportedField::ContentType),
            self.content_encoding.map(SupportedField::ContentEncoding),
            self.doc_ref.map(SupportedField::Ref),
            self.template.map(SupportedField::Template),
            self.reply.map(SupportedField::Reply),
            self.section.map(SupportedField::Section),
            (!self.collabs.is_empty()).then_some(SupportedField::Collabs(self.collabs)),
            self.parameters.map(SupportedField::Parameters),
        ]
        .into_iter()
        .flatten()
    }
}

impl Metadata {
    /// Return Document Type `DocType` - a list of `UUIDv4`.
    ///
    /// # Errors
    /// - Missing 'type' field.
    pub fn doc_type(&self) -> anyhow::Result<&DocType> {
        self.0
            .get(&SupportedLabel::Type)
            .and_then(SupportedField::try_as_type_ref)
            .ok_or(anyhow::anyhow!("Missing 'type' field"))
    }

    /// Return Document ID `UUIDv7`.
    ///
    /// # Errors
    /// - Missing 'id' field.
    pub fn doc_id(&self) -> anyhow::Result<UuidV7> {
        self.0
            .get(&SupportedLabel::Id)
            .and_then(SupportedField::try_as_id_ref)
            .copied()
            .ok_or(anyhow::anyhow!("Missing 'id' field"))
    }

    /// Return Document Version `UUIDv7`.
    ///
    /// # Errors
    /// - Missing 'ver' field.
    pub fn doc_ver(&self) -> anyhow::Result<UuidV7> {
        self.0
            .get(&SupportedLabel::Ver)
            .and_then(SupportedField::try_as_ver_ref)
            .copied()
            .ok_or(anyhow::anyhow!("Missing 'ver' field"))
    }

    /// Returns the Document Content Type, if any.
    ///
    /// # Errors
    /// - Missing 'content-type' field.
    pub fn content_type(&self) -> anyhow::Result<ContentType> {
        self.0
            .get(&SupportedLabel::ContentType)
            .and_then(SupportedField::try_as_content_type_ref)
            .copied()
            .ok_or(anyhow::anyhow!("Missing 'content-type' field"))
    }

    /// Returns the Document Content Encoding, if any.
    #[must_use]
    pub fn content_encoding(&self) -> Option<ContentEncoding> {
        self.0
            .get(&SupportedLabel::ContentEncoding)
            .and_then(SupportedField::try_as_content_encoding_ref)
            .copied()
    }

    /// Return `ref` field.
    #[must_use]
    pub fn doc_ref(&self) -> Option<DocumentRef> {
        self.0
            .get(&SupportedLabel::Ref)
            .and_then(SupportedField::try_as_ref_ref)
            .copied()
    }

    /// Return `template` field.
    #[must_use]
    pub fn template(&self) -> Option<DocumentRef> {
        self.0
            .get(&SupportedLabel::Template)
            .and_then(SupportedField::try_as_template_ref)
            .copied()
    }

    /// Return `reply` field.
    #[must_use]
    pub fn reply(&self) -> Option<DocumentRef> {
        self.0
            .get(&SupportedLabel::Reply)
            .and_then(SupportedField::try_as_reply_ref)
            .copied()
    }

    /// Return `section` field.
    #[must_use]
    pub fn section(&self) -> Option<&Section> {
        self.0
            .get(&SupportedLabel::Section)
            .and_then(SupportedField::try_as_section_ref)
    }

    /// Return `collabs` field.
    #[must_use]
    pub fn collabs(&self) -> &[String] {
        self.0
            .get(&SupportedLabel::Collabs)
            .and_then(SupportedField::try_as_collabs_ref)
            .map_or(&[], Vec::as_slice)
    }

    /// Return `parameters` field.
    #[must_use]
    pub fn parameters(&self) -> Option<DocumentRef> {
        self.0
            .get(&SupportedLabel::Parameters)
            .and_then(SupportedField::try_as_parameters_ref)
            .copied()
    }

    /// Build `Metadata` object from the metadata fields, doing all necessary validation.
    pub(crate) fn from_metadata_fields(metadata: InnerMetadata, report: &ProblemReport) -> Self {
        if metadata.doc_type.is_none() {
            report.missing_field("type", "Missing type field in COSE protected header");
        }
        if metadata.id.is_none() {
            report.missing_field("id", "Missing id field in COSE protected header");
        }
        if metadata.ver.is_none() {
            report.missing_field("ver", "Missing ver field in COSE protected header");
        }

        if metadata.content_type.is_none() {
            report.missing_field(
                "content type",
                "Missing content_type field in COSE protected header",
            );
        }

        Self(
            metadata
                .into_iter()
                .map(|field| (field.discriminant(), field))
                .collect(),
        )
    }

    /// Converting COSE Protected Header to Metadata.
    pub(crate) fn from_protected_header(
        protected: &coset::ProtectedHeader, context: &mut DecodeContext,
    ) -> Self {
        let metadata = InnerMetadata::from_protected_header(protected, context);
        Self::from_metadata_fields(metadata, context.report)
    }
}

impl InnerMetadata {
    /// Converting COSE Protected Header to Metadata fields, collecting decoding report
    /// issues.
    #[allow(
        clippy::too_many_lines,
        reason = "This is a compilation of `coset` decoding and should be replaced once migrated to `minicbor`."
    )]
    pub(crate) fn from_protected_header(
        protected: &coset::ProtectedHeader, context: &mut DecodeContext,
    ) -> Self {
        /// Context for problem report messages during decoding from COSE protected
        /// header.
        const COSE_DECODING_CONTEXT: &str = "COSE Protected Header to Metadata";

<<<<<<< HEAD
        let extra = ExtraFields::from_protected_header(protected, context);
        let mut metadata = Self {
            extra,
            ..Self::default()
        };
=======
        let mut metadata = Self::default();
>>>>>>> 986dfe6f

        if let Some(value) = protected.header.content_type.as_ref() {
            match ContentType::try_from(value) {
                Ok(ct) => metadata.content_type = Some(ct),
                Err(e) => {
                    context.report.conversion_error(
                        "COSE protected header content type",
                        &format!("{value:?}"),
                        &format!("Expected ContentType: {e}"),
                        &format!("{COSE_DECODING_CONTEXT}, ContentType"),
                    );
                },
            }
        }

        if let Some(value) = cose_protected_header_find(
            protected,
            |key| matches!(key, coset::Label::Text(label) if label.eq_ignore_ascii_case(CONTENT_ENCODING_KEY)),
        ) {
            match ContentEncoding::try_from(value) {
                Ok(ce) => metadata.content_encoding = Some(ce),
                Err(e) => {
                    context.report.conversion_error(
                        "COSE protected header content encoding",
                        &format!("{value:?}"),
                        &format!("Expected ContentEncoding: {e}"),
                        &format!("{COSE_DECODING_CONTEXT}, ContentEncoding"),
                    );
                },
            }
        }

        metadata.doc_type = cose_protected_header_find(
            protected,
            |key| matches!(key, coset::Label::Text(label) if label.eq_ignore_ascii_case(TYPE_KEY)),
        )
        .and_then(|value| {
            DocType::decode(
                &mut Decoder::new(&value.clone().to_vec().unwrap_or_default()),
                context,
            )
            .ok()
        });

        metadata.id = decode_document_field_from_protected_header::<CborUuidV7>(
            protected,
            ID_KEY,
            COSE_DECODING_CONTEXT,
            context.report,
        )
        .map(|v| v.0);

        metadata.ver = decode_document_field_from_protected_header::<CborUuidV7>(
            protected,
            VER_KEY,
            COSE_DECODING_CONTEXT,
            context.report,
        )
        .map(|v| v.0);

        metadata.doc_ref = decode_document_field_from_protected_header(
            protected,
            REF_KEY,
            COSE_DECODING_CONTEXT,
            context.report,
        );
        metadata.template = decode_document_field_from_protected_header(
            protected,
            TEMPLATE_KEY,
            COSE_DECODING_CONTEXT,
            context.report,
        );
        metadata.reply = decode_document_field_from_protected_header(
            protected,
            REPLY_KEY,
            COSE_DECODING_CONTEXT,
            context.report,
        );
        metadata.section = decode_document_field_from_protected_header(
            protected,
            SECTION_KEY,
            COSE_DECODING_CONTEXT,
            context.report,
        );

        // process `parameters` field and all its aliases
        let (parameters, has_multiple_fields) = [
            PARAMETERS_KEY,
            BRAND_ID_KEY,
            CAMPAIGN_ID_KEY,
            CATEGORY_ID_KEY,
        ]
        .iter()
        .filter_map(|field_name| -> Option<DocumentRef> {
            decode_document_field_from_protected_header(
                protected,
                field_name,
                COSE_DECODING_CONTEXT,
                context.report,
            )
        })
        .fold((None, false), |(res, _), v| (Some(v), res.is_some()));
        if has_multiple_fields {
            context.report.duplicate_field(
                    "brand_id, campaign_id, category_id", 
                    "Only value at the same time is allowed parameters, brand_id, campaign_id, category_id", 
                    "Validation of parameters field aliases"
                );
        }
        metadata.parameters = parameters;

        if let Some(cbor_doc_collabs) = cose_protected_header_find(protected, |key| {
            key == &coset::Label::Text(COLLABS_KEY.to_string())
        }) {
            if let Ok(collabs) = cbor_doc_collabs.clone().into_array() {
                let mut c = Vec::new();
                for (ids, collaborator) in collabs.iter().cloned().enumerate() {
                    match collaborator.clone().into_text() {
                        Ok(collaborator) => {
                            c.push(collaborator);
                        },
                        Err(_) => {
                            context.report.conversion_error(
                                &format!("COSE protected header collaborator index {ids}"),
                                &format!("{collaborator:?}"),
                                "Expected a CBOR String",
                                &format!(
                                    "{COSE_DECODING_CONTEXT}, converting collaborator to String",
                                ),
                            );
                        },
                    }
                }
                metadata.collabs = c;
            } else {
                context.report.conversion_error(
                    "CBOR COSE protected header collaborators",
                    &format!("{cbor_doc_collabs:?}"),
                    "Expected a CBOR Array",
                    &format!("{COSE_DECODING_CONTEXT}, converting collaborators to Array",),
                );
            };
        }

        metadata
    }
}

impl Display for Metadata {
    fn fmt(&self, f: &mut Formatter<'_>) -> Result<(), std::fmt::Error> {
        writeln!(f, "Metadata {{")?;
        writeln!(f, "  type: {:?},", self.doc_type().ok())?;
        writeln!(f, "  id: {:?},", self.doc_id().ok())?;
        writeln!(f, "  ver: {:?},", self.doc_ver().ok())?;
        writeln!(f, "  content_type: {:?},", self.content_type().ok())?;
        writeln!(f, "  content_encoding: {:?},", self.content_encoding())?;
        writeln!(f, "  additional_fields: {{")?;
        writeln!(f, "    ref: {:?}", self.doc_ref())?;
        writeln!(f, "    template: {:?},", self.template())?;
        writeln!(f, "    reply: {:?},", self.reply())?;
        writeln!(f, "    section: {:?},", self.section())?;
        writeln!(f, "    collabs: {:?},", self.collabs())?;
        writeln!(f, "    parameters: {:?},", self.parameters())?;
        writeln!(f, "  }},")?;
        writeln!(f, "}}")
    }
}

impl TryFrom<&Metadata> for coset::Header {
    type Error = anyhow::Error;

    fn try_from(meta: &Metadata) -> Result<Self, Self::Error> {
        let mut builder = coset::HeaderBuilder::new()
            .content_format(CoapContentFormat::from(meta.content_type()?));

        if let Some(content_encoding) = meta.content_encoding() {
            builder = builder.text_value(
                CONTENT_ENCODING_KEY.to_string(),
                format!("{content_encoding}").into(),
            );
        }

        builder = builder
            .text_value(TYPE_KEY.to_string(), meta.doc_type()?.to_value())
            .text_value(
                ID_KEY.to_string(),
                Value::try_from(CborUuidV7(meta.doc_id()?))?,
            )
            .text_value(
                VER_KEY.to_string(),
                Value::try_from(CborUuidV7(meta.doc_ver()?))?,
            );

        if let Some(doc_ref) = meta.doc_ref() {
            builder = builder.text_value(REF_KEY.to_string(), Value::try_from(doc_ref)?);
        }
        if let Some(template) = meta.template() {
            builder = builder.text_value(TEMPLATE_KEY.to_string(), Value::try_from(template)?);
        }
        if let Some(reply) = meta.reply() {
            builder = builder.text_value(REPLY_KEY.to_string(), Value::try_from(reply)?);
        }

        if let Some(section) = meta.section() {
            builder = builder.text_value(SECTION_KEY.to_string(), Value::from(section.clone()));
        }

        if !meta.collabs().is_empty() {
            builder = builder.text_value(
                COLLABS_KEY.to_string(),
                Value::Array(meta.collabs().iter().cloned().map(Value::Text).collect()),
            );
        }

        if let Some(parameters) = meta.parameters() {
            builder = builder.text_value(PARAMETERS_KEY.to_string(), Value::try_from(parameters)?);
        }

        Ok(builder.build())
    }
}

/// [`Metadata`] encoding context for the [`minicbor::Encode`] implementation.
pub(crate) struct MetadataEncodeContext {
    /// Used by some fields' encoding implementations.
    pub uuid_context: catalyst_types::uuid::CborContext,
    /// Used by some fields' encoding implementations.
    pub report: ProblemReport,
}

impl minicbor::Encode<MetadataEncodeContext> for Metadata {
    /// Encode as a CBOR map.
    ///
    /// Note that to put it in an [RFC 8152] protected header.
    /// The header must be then encoded as a binary string.
    ///
    /// Also note that this won't check the presence of the required fields,
    /// so the checks must be done elsewhere.
    ///
    /// [RFC 8152]: https://datatracker.ietf.org/doc/html/rfc8152#autoid-8
    #[allow(
        clippy::cast_possible_truncation,
        reason = "There can't be enough unique fields to overflow `u64`."
    )]
    fn encode<W: minicbor::encode::Write>(
        &self, e: &mut minicbor::Encoder<W>, ctx: &mut MetadataEncodeContext,
    ) -> Result<(), minicbor::encode::Error<W::Error>> {
        e.map(self.0.len() as u64)?;
        self.0
            .values()
            .try_fold(e, |e, field| e.encode_with(field, ctx))?
            .ok()
    }
}

/// [`Metadata`] decoding context for the [`minicbor::Decode`] implementation.
pub(crate) struct MetadataDecodeContext {
    /// Used by some fields' decoding implementations.
    pub uuid_context: catalyst_types::uuid::CborContext,
    /// Used by some fields' decoding implementations.
    pub compatibility_policy: crate::CompatibilityPolicy,
    /// Used by some fields' decoding implementations.
    pub report: ProblemReport,
}

impl MetadataDecodeContext {
    /// [`DocType`] decoding context.
    fn doc_type_context(&mut self) -> crate::decode_context::DecodeContext {
        crate::decode_context::DecodeContext {
            compatibility_policy: self.compatibility_policy,
            report: &mut self.report,
        }
    }
}

/// An error that's been reported, but doesn't affect the further decoding.
/// [`minicbor::Decoder`] should be assumed to be in a correct state and advanced towards
/// the next item.
///
/// The wrapped error can be returned up the call stack.
#[derive(Debug, thiserror::Error)]
#[error(transparent)]
pub struct TransientDecodeError(pub minicbor::decode::Error);

/// Creates a [`TransientDecodeError`] and wraps it in a
/// [`minicbor::decode::Error::custom`].
fn custom_transient_decode_error(
    message: &str, position: Option<usize>,
) -> minicbor::decode::Error {
    let mut inner = minicbor::decode::Error::message(message);
    if let Some(pos) = position {
        inner = inner.at(pos);
    }
    minicbor::decode::Error::custom(TransientDecodeError(inner))
}

impl minicbor::Decode<'_, MetadataDecodeContext> for Metadata {
    /// Decode from a CBOR map.
    ///
    /// Note that this won't decode an [RFC 8152] protected header as is.
    /// The header must be first decoded as a binary string.
    ///
    /// Also note that this won't check the absence of the required fields,
    /// so the checks must be done elsewhere.
    ///
    /// [RFC 8152]: https://datatracker.ietf.org/doc/html/rfc8152#autoid-8
    fn decode(
        d: &mut Decoder<'_>, ctx: &mut MetadataDecodeContext,
    ) -> Result<Self, minicbor::decode::Error> {
        const REPORT_CONTEXT: &str = "Metadata decoding";

        let Some(len) = d.map()? else {
            return Err(minicbor::decode::Error::message(
                "Indefinite map is not supported",
            ));
        };

        // TODO: verify key order.
        // TODO: use helpers from <https://github.com/input-output-hk/catalyst-libs/pull/360> once it's merged.

        let mut metadata_map = BTreeMap::new();
        let mut first_err = None;

        // This will return an error on the end of input.
        for _ in 0..len {
            let entry_pos = d.position();
            match d.decode_with::<_, SupportedField>(ctx) {
                Ok(field) => {
                    let label = field.discriminant();
                    let entry = metadata_map.entry(label);
                    if let btree_map::Entry::Vacant(entry) = entry {
                        entry.insert(field);
                    } else {
                        ctx.report.duplicate_field(
                            &label.to_string(),
                            "Duplicate metadata fields are not allowed",
                            REPORT_CONTEXT,
                        );
                        first_err.get_or_insert(custom_transient_decode_error(
                            "Duplicate fields",
                            Some(entry_pos),
                        ));
                    }
                },
                Err(err)
                    if err
                        .source()
                        .is_some_and(<dyn std::error::Error>::is::<TransientDecodeError>) =>
                {
                    first_err.get_or_insert(err);
                },
                Err(err) => return Err(err),
            }
        }

        first_err.map_or(Ok(Self(metadata_map)), Err)
    }
}<|MERGE_RESOLUTION|>--- conflicted
+++ resolved
@@ -8,12 +8,7 @@
 mod content_encoding;
 mod content_type;
 pub(crate) mod doc_type;
-<<<<<<< HEAD
 mod document_refs;
-mod extra_fields;
-=======
-mod document_ref;
->>>>>>> 986dfe6f
 mod section;
 mod supported_field;
 pub(crate) mod utils;
@@ -23,12 +18,7 @@
 pub use content_type::ContentType;
 use coset::{cbor::Value, iana::CoapContentFormat, CborSerializable};
 pub use doc_type::DocType;
-<<<<<<< HEAD
 pub use document_refs::{DocLocator, DocumentRef, DocumentRefs};
-pub use extra_fields::ExtraFields;
-=======
-pub use document_ref::DocumentRef;
->>>>>>> 986dfe6f
 use minicbor::{Decode, Decoder};
 pub use section::Section;
 use strum::IntoDiscriminant as _;
@@ -292,15 +282,7 @@
         /// header.
         const COSE_DECODING_CONTEXT: &str = "COSE Protected Header to Metadata";
 
-<<<<<<< HEAD
-        let extra = ExtraFields::from_protected_header(protected, context);
-        let mut metadata = Self {
-            extra,
-            ..Self::default()
-        };
-=======
         let mut metadata = Self::default();
->>>>>>> 986dfe6f
 
         if let Some(value) = protected.header.content_type.as_ref() {
             match ContentType::try_from(value) {

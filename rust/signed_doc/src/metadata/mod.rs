//! Catalyst Signed Document Metadata.
use std::{
    collections::{btree_map, BTreeMap},
    error::Error,
    fmt::{Display, Formatter},
};

mod content_encoding;
mod content_type;
pub(crate) mod doc_type;
mod document_refs;
mod section;
mod supported_field;
pub(crate) mod utils;

use catalyst_types::{problem_report::ProblemReport, uuid::UuidV7};
pub use content_encoding::ContentEncoding;
pub use content_type::ContentType;
<<<<<<< HEAD
use coset::{cbor::Value, iana::CoapContentFormat};
=======
use coset::CborSerializable;
>>>>>>> 98656f97
pub use doc_type::DocType;
pub use document_refs::{DocLocator, DocumentRef, DocumentRefs};
use minicbor::Decoder;
pub use section::Section;
use strum::IntoDiscriminant as _;
use utils::{cose_protected_header_find, decode_document_field_from_protected_header, CborUuidV7};

use crate::{
    decode_context::DecodeContext,
    metadata::{
        supported_field::{SupportedField, SupportedLabel},
        utils::decode_cose_protected_header_value,
    },
};

/// `content_encoding` field COSE key value
const CONTENT_ENCODING_KEY: &str = "Content-Encoding";
/// `doc_type` field COSE key value
const TYPE_KEY: &str = "type";
/// `id` field COSE key value
const ID_KEY: &str = "id";
/// `ver` field COSE key value
const VER_KEY: &str = "ver";

/// `ref` field COSE key value
const REF_KEY: &str = "ref";
/// `template` field COSE key value
const TEMPLATE_KEY: &str = "template";
/// `reply` field COSE key value
const REPLY_KEY: &str = "reply";
/// `section` field COSE key value
const SECTION_KEY: &str = "section";
/// `collabs` field COSE key value
const COLLABS_KEY: &str = "collabs";
/// `parameters` field COSE key value
const PARAMETERS_KEY: &str = "parameters";
/// `brand_id` field COSE key value (alias of the `parameters` field)
const BRAND_ID_KEY: &str = "brand_id";
/// `campaign_id` field COSE key value (alias of the `parameters` field)
const CAMPAIGN_ID_KEY: &str = "campaign_id";
/// `category_id` field COSE key value (alias of the `parameters` field)
const CATEGORY_ID_KEY: &str = "category_id";

/// Document Metadata.
///
/// These values are extracted from the COSE Sign protected header.
#[derive(Clone, Debug, PartialEq, Default)]
pub struct Metadata(BTreeMap<SupportedLabel, SupportedField>);

/// An actual representation of all metadata fields.
// TODO: this is maintained as an implementation of `serde` and `coset` for `Metadata`
//       and should be removed in case `serde` and `coset` are deprecated completely.
#[derive(Clone, Debug, PartialEq, serde::Deserialize, Default)]
pub(crate) struct InnerMetadata {
    /// Document Type, list of `UUIDv4`.
    #[serde(rename = "type")]
    doc_type: Option<DocType>,
    /// Document ID `UUIDv7`.
    id: Option<UuidV7>,
    /// Document Version `UUIDv7`.
    ver: Option<UuidV7>,
    /// Document Payload Content Type.
    #[serde(rename = "content-type")]
    content_type: Option<ContentType>,
    /// Document Payload Content Encoding.
    #[serde(rename = "content-encoding")]
    content_encoding: Option<ContentEncoding>,
    /// Reference to the latest document.
    #[serde(rename = "ref", skip_serializing_if = "Option::is_none")]
    doc_ref: Option<DocumentRefs>,
    /// Reference to the document template.
    #[serde(skip_serializing_if = "Option::is_none")]
    template: Option<DocumentRefs>,
    /// Reference to the document reply.
    #[serde(skip_serializing_if = "Option::is_none")]
    reply: Option<DocumentRefs>,
    /// Reference to the document section.
    #[serde(skip_serializing_if = "Option::is_none")]
    section: Option<Section>,
    /// Reference to the document collaborators. Collaborator type is TBD.
    #[serde(default = "Vec::new", skip_serializing_if = "Vec::is_empty")]
    collabs: Vec<String>,
    /// Reference to the parameters document.
    #[serde(skip_serializing_if = "Option::is_none")]
    parameters: Option<DocumentRefs>,
}

impl InnerMetadata {
    /// Converts into an iterator over present fields fields.
    fn into_iter(self) -> impl Iterator<Item = SupportedField> {
        [
            self.doc_type.map(SupportedField::Type),
            self.id.map(SupportedField::Id),
            self.ver.map(SupportedField::Ver),
            self.content_type.map(SupportedField::ContentType),
            self.content_encoding.map(SupportedField::ContentEncoding),
            self.doc_ref.map(SupportedField::Ref),
            self.template.map(SupportedField::Template),
            self.reply.map(SupportedField::Reply),
            self.section.map(SupportedField::Section),
            (!self.collabs.is_empty()).then_some(SupportedField::Collabs(self.collabs)),
            self.parameters.map(SupportedField::Parameters),
        ]
        .into_iter()
        .flatten()
    }
}

impl Metadata {
    /// Return Document Type `DocType` - a list of `UUIDv4`.
    ///
    /// # Errors
    /// - Missing 'type' field.
    pub fn doc_type(&self) -> anyhow::Result<&DocType> {
        self.0
            .get(&SupportedLabel::Type)
            .and_then(SupportedField::try_as_type_ref)
            .ok_or(anyhow::anyhow!("Missing 'type' field"))
    }

    /// Return Document ID `UUIDv7`.
    ///
    /// # Errors
    /// - Missing 'id' field.
    pub fn doc_id(&self) -> anyhow::Result<UuidV7> {
        self.0
            .get(&SupportedLabel::Id)
            .and_then(SupportedField::try_as_id_ref)
            .copied()
            .ok_or(anyhow::anyhow!("Missing 'id' field"))
    }

    /// Return Document Version `UUIDv7`.
    ///
    /// # Errors
    /// - Missing 'ver' field.
    pub fn doc_ver(&self) -> anyhow::Result<UuidV7> {
        self.0
            .get(&SupportedLabel::Ver)
            .and_then(SupportedField::try_as_ver_ref)
            .copied()
            .ok_or(anyhow::anyhow!("Missing 'ver' field"))
    }

    /// Returns the Document Content Type, if any.
    ///
    /// # Errors
    /// - Missing 'content-type' field.
    pub fn content_type(&self) -> anyhow::Result<ContentType> {
        self.0
            .get(&SupportedLabel::ContentType)
            .and_then(SupportedField::try_as_content_type_ref)
            .copied()
            .ok_or(anyhow::anyhow!("Missing 'content-type' field"))
    }

    /// Returns the Document Content Encoding, if any.
    #[must_use]
    pub fn content_encoding(&self) -> Option<ContentEncoding> {
        self.0
            .get(&SupportedLabel::ContentEncoding)
            .and_then(SupportedField::try_as_content_encoding_ref)
            .copied()
    }

    /// Return `ref` field.
    #[must_use]
    pub fn doc_ref(&self) -> Option<&DocumentRefs> {
        self.0
            .get(&SupportedLabel::Ref)
            .and_then(SupportedField::try_as_ref_ref)
    }

    /// Return `template` field.
    #[must_use]
    pub fn template(&self) -> Option<&DocumentRefs> {
        self.0
            .get(&SupportedLabel::Template)
            .and_then(SupportedField::try_as_template_ref)
    }

    /// Return `reply` field.
    #[must_use]
    pub fn reply(&self) -> Option<&DocumentRefs> {
        self.0
            .get(&SupportedLabel::Reply)
            .and_then(SupportedField::try_as_reply_ref)
    }

    /// Return `section` field.
    #[must_use]
    pub fn section(&self) -> Option<&Section> {
        self.0
            .get(&SupportedLabel::Section)
            .and_then(SupportedField::try_as_section_ref)
    }

    /// Return `collabs` field.
    #[must_use]
    pub fn collabs(&self) -> &[String] {
        self.0
            .get(&SupportedLabel::Collabs)
            .and_then(SupportedField::try_as_collabs_ref)
            .map_or(&[], Vec::as_slice)
    }

    /// Return `parameters` field.
    #[must_use]
    pub fn parameters(&self) -> Option<&DocumentRefs> {
        self.0
            .get(&SupportedLabel::Parameters)
            .and_then(SupportedField::try_as_parameters_ref)
    }

    /// Build `Metadata` object from the metadata fields, doing all necessary validation.
    pub(crate) fn from_metadata_fields(metadata: InnerMetadata, report: &ProblemReport) -> Self {
        if metadata.doc_type.is_none() {
            report.missing_field("type", "Missing type field in COSE protected header");
        }
        if metadata.id.is_none() {
            report.missing_field("id", "Missing id field in COSE protected header");
        }
        if metadata.ver.is_none() {
            report.missing_field("ver", "Missing ver field in COSE protected header");
        }

        if metadata.content_type.is_none() {
            report.missing_field(
                "content type",
                "Missing content_type field in COSE protected header",
            );
        }

        Self(
            metadata
                .into_iter()
                .map(|field| (field.discriminant(), field))
                .collect(),
        )
    }

    /// Converting COSE Protected Header to Metadata.
    pub(crate) fn from_protected_header(
        protected: &coset::ProtectedHeader, context: &mut DecodeContext,
    ) -> Self {
        let metadata = InnerMetadata::from_protected_header(protected, context);
        Self::from_metadata_fields(metadata, context.report)
    }
}

impl InnerMetadata {
    /// Converting COSE Protected Header to Metadata fields, collecting decoding report
    /// issues.
    #[allow(
        clippy::too_many_lines,
        reason = "This is a compilation of `coset` decoding and should be replaced once migrated to `minicbor`."
    )]
    pub(crate) fn from_protected_header(
        protected: &coset::ProtectedHeader, context: &mut DecodeContext,
    ) -> Self {
        /// Context for problem report messages during decoding from COSE protected
        /// header.
        const COSE_DECODING_CONTEXT: &str = "COSE Protected Header to Metadata";

        let mut metadata = Self::default();

        if let Some(value) = protected.header.content_type.as_ref() {
            match ContentType::try_from(value) {
                Ok(ct) => metadata.content_type = Some(ct),
                Err(e) => {
                    context.report.conversion_error(
                        "COSE protected header content type",
                        &format!("{value:?}"),
                        &format!("Expected ContentType: {e}"),
                        &format!("{COSE_DECODING_CONTEXT}, ContentType"),
                    );
                },
            }
        }

        if let Some(value) = cose_protected_header_find(
            protected,
            |key| matches!(key, coset::Label::Text(label) if label.eq_ignore_ascii_case(CONTENT_ENCODING_KEY)),
        ) {
            match ContentEncoding::try_from(value) {
                Ok(ce) => metadata.content_encoding = Some(ce),
                Err(e) => {
                    context.report.conversion_error(
                        "COSE protected header content encoding",
                        &format!("{value:?}"),
                        &format!("Expected ContentEncoding: {e}"),
                        &format!("{COSE_DECODING_CONTEXT}, ContentEncoding"),
                    );
                },
            }
        }

        metadata.id = decode_document_field_from_protected_header::<CborUuidV7>(
            protected,
            ID_KEY,
            COSE_DECODING_CONTEXT,
            context.report,
        )
        .map(|v| v.0);

        metadata.ver = decode_document_field_from_protected_header::<CborUuidV7>(
            protected,
            VER_KEY,
            COSE_DECODING_CONTEXT,
            context.report,
        )
        .map(|v| v.0);

        // DocType and DocRef now using minicbor decoding.
        metadata.doc_type = decode_cose_protected_header_value(protected, context, TYPE_KEY);
        metadata.doc_ref = decode_cose_protected_header_value(protected, context, REF_KEY);
        metadata.template = decode_cose_protected_header_value(protected, context, TEMPLATE_KEY);
        metadata.reply = decode_cose_protected_header_value(protected, context, REPLY_KEY);

        metadata.section = decode_document_field_from_protected_header(
            protected,
            SECTION_KEY,
            COSE_DECODING_CONTEXT,
            context.report,
        );

        // process `parameters` field and all its aliases
        let (parameters, has_multiple_fields) = [
            PARAMETERS_KEY,
            BRAND_ID_KEY,
            CAMPAIGN_ID_KEY,
            CATEGORY_ID_KEY,
        ]
        .iter()
        .filter_map(|field_name| -> Option<DocumentRefs> {
            decode_cose_protected_header_value(protected, context, field_name)
        })
        .fold((None, false), |(res, _), v| (Some(v), res.is_some()));
        if has_multiple_fields {
            context.report.duplicate_field(
                    "Parameters field", 
                    "Only one parameter can be used at a time: either brand_id, campaign_id, category_id", 
                    COSE_DECODING_CONTEXT
                );
        }
        metadata.parameters = parameters;

        if let Some(cbor_doc_collabs) = cose_protected_header_find(protected, |key| {
            key == &coset::Label::Text(COLLABS_KEY.to_string())
        }) {
            if let Ok(collabs) = cbor_doc_collabs.clone().into_array() {
                let mut c = Vec::new();
                for (ids, collaborator) in collabs.iter().cloned().enumerate() {
                    match collaborator.clone().into_text() {
                        Ok(collaborator) => {
                            c.push(collaborator);
                        },
                        Err(_) => {
                            context.report.conversion_error(
                                &format!("COSE protected header collaborator index {ids}"),
                                &format!("{collaborator:?}"),
                                "Expected a CBOR String",
                                &format!(
                                    "{COSE_DECODING_CONTEXT}, converting collaborator to String",
                                ),
                            );
                        },
                    }
                }
                metadata.collabs = c;
            } else {
                context.report.conversion_error(
                    "CBOR COSE protected header collaborators",
                    &format!("{cbor_doc_collabs:?}"),
                    "Expected a CBOR Array",
                    &format!("{COSE_DECODING_CONTEXT}, converting collaborators to Array",),
                );
            };
        }

        metadata
    }
}

impl Display for Metadata {
    fn fmt(&self, f: &mut Formatter<'_>) -> Result<(), std::fmt::Error> {
        writeln!(f, "Metadata {{")?;
        writeln!(f, "  type: {:?},", self.doc_type().ok())?;
        writeln!(f, "  id: {:?},", self.doc_id().ok())?;
        writeln!(f, "  ver: {:?},", self.doc_ver().ok())?;
        writeln!(f, "  content_type: {:?},", self.content_type().ok())?;
        writeln!(f, "  content_encoding: {:?},", self.content_encoding())?;
        writeln!(f, "  additional_fields: {{")?;
        writeln!(f, "    ref: {:?}", self.doc_ref())?;
        writeln!(f, "    template: {:?},", self.template())?;
        writeln!(f, "    reply: {:?},", self.reply())?;
        writeln!(f, "    section: {:?},", self.section())?;
        writeln!(f, "    collabs: {:?},", self.collabs())?;
        writeln!(f, "    parameters: {:?},", self.parameters())?;
        writeln!(f, "  }},")?;
        writeln!(f, "}}")
    }
}

<<<<<<< HEAD
impl TryFrom<&Metadata> for coset::Header {
    type Error = anyhow::Error;

    fn try_from(meta: &Metadata) -> Result<Self, Self::Error> {
        let mut builder = coset::HeaderBuilder::new()
            .content_format(CoapContentFormat::from(meta.content_type()?));

        if let Some(content_encoding) = meta.content_encoding() {
            builder = builder.text_value(
                CONTENT_ENCODING_KEY.to_string(),
                format!("{content_encoding}").into(),
            );
        }

        builder = builder
            .text_value(TYPE_KEY.to_string(), meta.doc_type()?.clone().into())
            .text_value(
                ID_KEY.to_string(),
                Value::try_from(CborUuidV7(meta.doc_id()?))?,
            )
            .text_value(
                VER_KEY.to_string(),
                Value::try_from(CborUuidV7(meta.doc_ver()?))?,
            );

        if let Some(doc_ref) = meta.doc_ref() {
            builder = builder.text_value(REF_KEY.to_string(), Value::try_from(doc_ref)?);
        }
        if let Some(template) = meta.template() {
            builder = builder.text_value(TEMPLATE_KEY.to_string(), Value::try_from(template)?);
        }
        if let Some(reply) = meta.reply() {
            builder = builder.text_value(REPLY_KEY.to_string(), Value::try_from(reply)?);
        }

        if let Some(section) = meta.section() {
            builder = builder.text_value(SECTION_KEY.to_string(), Value::from(section.clone()));
        }

        if !meta.collabs().is_empty() {
            builder = builder.text_value(
                COLLABS_KEY.to_string(),
                Value::Array(meta.collabs().iter().cloned().map(Value::Text).collect()),
            );
        }

        if let Some(parameters) = meta.parameters() {
            builder = builder.text_value(PARAMETERS_KEY.to_string(), Value::try_from(parameters)?);
        }

        Ok(builder.build())
    }
}

/// [`Metadata`] encoding context for the [`minicbor::Encode`] implementation.
pub(crate) struct MetadataEncodeContext {
    /// Used by some fields' encoding implementations.
    pub uuid_context: catalyst_types::uuid::CborContext,
    /// Used by some fields' encoding implementations.
    pub report: ProblemReport,
}

impl minicbor::Encode<MetadataEncodeContext> for Metadata {
=======
impl minicbor::Encode<()> for Metadata {
>>>>>>> 98656f97
    /// Encode as a CBOR map.
    ///
    /// Note that to put it in an [RFC 8152] protected header.
    /// The header must be then encoded as a binary string.
    ///
    /// Also note that this won't check the presence of the required fields,
    /// so the checks must be done elsewhere.
    ///
    /// [RFC 8152]: https://datatracker.ietf.org/doc/html/rfc8152#autoid-8
    fn encode<W: minicbor::encode::Write>(
        &self, e: &mut minicbor::Encoder<W>, _ctx: &mut (),
    ) -> Result<(), minicbor::encode::Error<W::Error>> {
        e.map(
            self.0
                .len()
                .try_into()
                .map_err(minicbor::encode::Error::message)?,
        )?;
        self.0
            .values()
            .try_fold(e, |e, field| e.encode(field))?
            .ok()
    }
}

<<<<<<< HEAD
/// [`Metadata`] decoding context for the [`minicbor::Decode`] implementation.
pub(crate) struct MetadataDecodeContext {
    /// Used by some fields' decoding implementations.
    pub uuid_context: catalyst_types::uuid::CborContext,
    /// Used by some fields' decoding implementations.
    pub compatibility_policy: crate::CompatibilityPolicy,
    /// Used by some fields' decoding implementations.
    pub report: ProblemReport,
}

impl MetadataDecodeContext {
    /// [`DocType`, `DocumentRef`] decoding context.
    fn doc_type_ref_context(&mut self) -> crate::decode_context::DecodeContext {
        crate::decode_context::DecodeContext {
            compatibility_policy: self.compatibility_policy,
            report: &mut self.report,
        }
    }
}

=======
>>>>>>> 98656f97
/// An error that's been reported, but doesn't affect the further decoding.
/// [`minicbor::Decoder`] should be assumed to be in a correct state and advanced towards
/// the next item.
///
/// The wrapped error can be returned up the call stack.
#[derive(Debug, thiserror::Error)]
#[error(transparent)]
pub struct TransientDecodeError(pub minicbor::decode::Error);

/// Creates a [`TransientDecodeError`] and wraps it in a
/// [`minicbor::decode::Error::custom`].
fn custom_transient_decode_error(
    message: &str, position: Option<usize>,
) -> minicbor::decode::Error {
    let mut inner = minicbor::decode::Error::message(message);
    if let Some(pos) = position {
        inner = inner.at(pos);
    }
    minicbor::decode::Error::custom(TransientDecodeError(inner))
}

impl minicbor::Decode<'_, crate::decode_context::DecodeContext<'_>> for Metadata {
    /// Decode from a CBOR map.
    ///
    /// Note that this won't decode an [RFC 8152] protected header as is.
    /// The header must be first decoded as a binary string.
    ///
    /// Also note that this won't check the absence of the required fields,
    /// so the checks must be done elsewhere.
    ///
    /// [RFC 8152]: https://datatracker.ietf.org/doc/html/rfc8152#autoid-8
    fn decode(
        d: &mut Decoder<'_>, ctx: &mut crate::decode_context::DecodeContext<'_>,
    ) -> Result<Self, minicbor::decode::Error> {
        const REPORT_CONTEXT: &str = "Metadata decoding";

        let Some(len) = d.map()? else {
            return Err(minicbor::decode::Error::message(
                "Indefinite map is not supported",
            ));
        };

        // TODO: verify key order.
        // TODO: use helpers from <https://github.com/input-output-hk/catalyst-libs/pull/360> once it's merged.

        let mut metadata_map = BTreeMap::new();
        let mut first_err = None;

        // This will return an error on the end of input.
        for _ in 0..len {
            let entry_pos = d.position();
            match d.decode_with::<_, SupportedField>(ctx) {
                Ok(field) => {
                    let label = field.discriminant();
                    let entry = metadata_map.entry(label);
                    if let btree_map::Entry::Vacant(entry) = entry {
                        entry.insert(field);
                    } else {
                        ctx.report.duplicate_field(
                            &label.to_string(),
                            "Duplicate metadata fields are not allowed",
                            REPORT_CONTEXT,
                        );
                        first_err.get_or_insert(custom_transient_decode_error(
                            "Duplicate fields",
                            Some(entry_pos),
                        ));
                    }
                },
                Err(err)
                    if err
                        .source()
                        .is_some_and(<dyn std::error::Error>::is::<TransientDecodeError>) =>
                {
                    first_err.get_or_insert(err);
                },
                Err(err) => return Err(err),
            }
        }

        first_err.map_or(Ok(Self(metadata_map)), Err)
    }
}<|MERGE_RESOLUTION|>--- conflicted
+++ resolved
@@ -16,11 +16,6 @@
 use catalyst_types::{problem_report::ProblemReport, uuid::UuidV7};
 pub use content_encoding::ContentEncoding;
 pub use content_type::ContentType;
-<<<<<<< HEAD
-use coset::{cbor::Value, iana::CoapContentFormat};
-=======
-use coset::CborSerializable;
->>>>>>> 98656f97
 pub use doc_type::DocType;
 pub use document_refs::{DocLocator, DocumentRef, DocumentRefs};
 use minicbor::Decoder;
@@ -425,73 +420,7 @@
     }
 }
 
-<<<<<<< HEAD
-impl TryFrom<&Metadata> for coset::Header {
-    type Error = anyhow::Error;
-
-    fn try_from(meta: &Metadata) -> Result<Self, Self::Error> {
-        let mut builder = coset::HeaderBuilder::new()
-            .content_format(CoapContentFormat::from(meta.content_type()?));
-
-        if let Some(content_encoding) = meta.content_encoding() {
-            builder = builder.text_value(
-                CONTENT_ENCODING_KEY.to_string(),
-                format!("{content_encoding}").into(),
-            );
-        }
-
-        builder = builder
-            .text_value(TYPE_KEY.to_string(), meta.doc_type()?.clone().into())
-            .text_value(
-                ID_KEY.to_string(),
-                Value::try_from(CborUuidV7(meta.doc_id()?))?,
-            )
-            .text_value(
-                VER_KEY.to_string(),
-                Value::try_from(CborUuidV7(meta.doc_ver()?))?,
-            );
-
-        if let Some(doc_ref) = meta.doc_ref() {
-            builder = builder.text_value(REF_KEY.to_string(), Value::try_from(doc_ref)?);
-        }
-        if let Some(template) = meta.template() {
-            builder = builder.text_value(TEMPLATE_KEY.to_string(), Value::try_from(template)?);
-        }
-        if let Some(reply) = meta.reply() {
-            builder = builder.text_value(REPLY_KEY.to_string(), Value::try_from(reply)?);
-        }
-
-        if let Some(section) = meta.section() {
-            builder = builder.text_value(SECTION_KEY.to_string(), Value::from(section.clone()));
-        }
-
-        if !meta.collabs().is_empty() {
-            builder = builder.text_value(
-                COLLABS_KEY.to_string(),
-                Value::Array(meta.collabs().iter().cloned().map(Value::Text).collect()),
-            );
-        }
-
-        if let Some(parameters) = meta.parameters() {
-            builder = builder.text_value(PARAMETERS_KEY.to_string(), Value::try_from(parameters)?);
-        }
-
-        Ok(builder.build())
-    }
-}
-
-/// [`Metadata`] encoding context for the [`minicbor::Encode`] implementation.
-pub(crate) struct MetadataEncodeContext {
-    /// Used by some fields' encoding implementations.
-    pub uuid_context: catalyst_types::uuid::CborContext,
-    /// Used by some fields' encoding implementations.
-    pub report: ProblemReport,
-}
-
-impl minicbor::Encode<MetadataEncodeContext> for Metadata {
-=======
 impl minicbor::Encode<()> for Metadata {
->>>>>>> 98656f97
     /// Encode as a CBOR map.
     ///
     /// Note that to put it in an [RFC 8152] protected header.
@@ -517,29 +446,6 @@
     }
 }
 
-<<<<<<< HEAD
-/// [`Metadata`] decoding context for the [`minicbor::Decode`] implementation.
-pub(crate) struct MetadataDecodeContext {
-    /// Used by some fields' decoding implementations.
-    pub uuid_context: catalyst_types::uuid::CborContext,
-    /// Used by some fields' decoding implementations.
-    pub compatibility_policy: crate::CompatibilityPolicy,
-    /// Used by some fields' decoding implementations.
-    pub report: ProblemReport,
-}
-
-impl MetadataDecodeContext {
-    /// [`DocType`, `DocumentRef`] decoding context.
-    fn doc_type_ref_context(&mut self) -> crate::decode_context::DecodeContext {
-        crate::decode_context::DecodeContext {
-            compatibility_policy: self.compatibility_policy,
-            report: &mut self.report,
-        }
-    }
-}
-
-=======
->>>>>>> 98656f97
 /// An error that's been reported, but doesn't affect the further decoding.
 /// [`minicbor::Decoder`] should be assumed to be in a correct state and advanced towards
 /// the next item.

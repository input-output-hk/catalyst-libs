//! Catalyst Signed Document Metadata.
use std::{
    collections::{btree_map, BTreeMap},
    error::Error,
    fmt::{Display, Formatter},
};

mod content_encoding;
mod content_type;
pub(crate) mod doc_type;
mod document_ref;
mod section;
mod supported_field;
pub(crate) mod utils;

use catalyst_types::{problem_report::ProblemReport, uuid::UuidV7};
pub use content_encoding::ContentEncoding;
pub use content_type::ContentType;
use coset::CborSerializable;
pub use doc_type::DocType;
pub use document_ref::DocumentRef;
<<<<<<< HEAD
pub use extra_fields::ExtraFields;
use extra_fields::{COLLABS_KEY, PARAMETERS_KEY, REF_KEY, REPLY_KEY, SECTION_KEY, TEMPLATE_KEY};
=======
>>>>>>> fe82adb0
use minicbor::{Decode, Decoder};
pub use section::Section;
use strum::IntoDiscriminant as _;
use utils::{cose_protected_header_find, decode_document_field_from_protected_header, CborUuidV7};

use crate::{
    decode_context::DecodeContext,
    metadata::supported_field::{SupportedField, SupportedLabel},
};

/// `content_encoding` field COSE key value
const CONTENT_ENCODING_KEY: &str = "Content-Encoding";
/// `doc_type` field COSE key value
const TYPE_KEY: &str = "type";
/// `id` field COSE key value
const ID_KEY: &str = "id";
/// `ver` field COSE key value
const VER_KEY: &str = "ver";

/// `ref` field COSE key value
const REF_KEY: &str = "ref";
/// `template` field COSE key value
const TEMPLATE_KEY: &str = "template";
/// `reply` field COSE key value
const REPLY_KEY: &str = "reply";
/// `section` field COSE key value
const SECTION_KEY: &str = "section";
/// `collabs` field COSE key value
const COLLABS_KEY: &str = "collabs";
/// `parameters` field COSE key value
const PARAMETERS_KEY: &str = "parameters";
/// `brand_id` field COSE key value (alias of the `parameters` field)
const BRAND_ID_KEY: &str = "brand_id";
/// `campaign_id` field COSE key value (alias of the `parameters` field)
const CAMPAIGN_ID_KEY: &str = "campaign_id";
/// `category_id` field COSE key value (alias of the `parameters` field)
const CATEGORY_ID_KEY: &str = "category_id";

/// Document Metadata.
///
/// These values are extracted from the COSE Sign protected header.
#[derive(Clone, Debug, PartialEq, Default)]
pub struct Metadata(BTreeMap<SupportedLabel, SupportedField>);

/// An actual representation of all metadata fields.
// TODO: this is maintained as an implementation of `serde` and `coset` for `Metadata`
//       and should be removed in case `serde` and `coset` are deprecated completely.
#[derive(Clone, Debug, PartialEq, serde::Deserialize, Default)]
pub(crate) struct InnerMetadata {
    /// Document Type, list of `UUIDv4`.
    #[serde(rename = "type")]
    doc_type: Option<DocType>,
    /// Document ID `UUIDv7`.
    id: Option<UuidV7>,
    /// Document Version `UUIDv7`.
    ver: Option<UuidV7>,
    /// Document Payload Content Type.
    #[serde(rename = "content-type")]
    content_type: Option<ContentType>,
    /// Document Payload Content Encoding.
    #[serde(rename = "content-encoding")]
    content_encoding: Option<ContentEncoding>,
    /// Reference to the latest document.
    #[serde(rename = "ref", skip_serializing_if = "Option::is_none")]
    doc_ref: Option<DocumentRef>,
    /// Reference to the document template.
    #[serde(skip_serializing_if = "Option::is_none")]
    template: Option<DocumentRef>,
    /// Reference to the document reply.
    #[serde(skip_serializing_if = "Option::is_none")]
    reply: Option<DocumentRef>,
    /// Reference to the document section.
    #[serde(skip_serializing_if = "Option::is_none")]
    section: Option<Section>,
    /// Reference to the document collaborators. Collaborator type is TBD.
    #[serde(default = "Vec::new", skip_serializing_if = "Vec::is_empty")]
    collabs: Vec<String>,
    /// Reference to the parameters document.
    #[serde(skip_serializing_if = "Option::is_none")]
    parameters: Option<DocumentRef>,
}

impl InnerMetadata {
    /// Converts into an iterator over present fields fields.
    fn into_iter(self) -> impl Iterator<Item = SupportedField> {
        [
            self.doc_type.map(SupportedField::Type),
            self.id.map(SupportedField::Id),
            self.ver.map(SupportedField::Ver),
            self.content_type.map(SupportedField::ContentType),
            self.content_encoding.map(SupportedField::ContentEncoding),
            self.doc_ref.map(SupportedField::Ref),
            self.template.map(SupportedField::Template),
            self.reply.map(SupportedField::Reply),
            self.section.map(SupportedField::Section),
            (!self.collabs.is_empty()).then_some(SupportedField::Collabs(self.collabs)),
            self.parameters.map(SupportedField::Parameters),
        ]
        .into_iter()
        .flatten()
    }
}

impl Metadata {
    /// Return Document Type `DocType` - a list of `UUIDv4`.
    ///
    /// # Errors
    /// - Missing 'type' field.
    pub fn doc_type(&self) -> anyhow::Result<&DocType> {
        self.0
            .get(&SupportedLabel::Type)
            .and_then(SupportedField::try_as_type_ref)
            .ok_or(anyhow::anyhow!("Missing 'type' field"))
    }

    /// Return Document ID `UUIDv7`.
    ///
    /// # Errors
    /// - Missing 'id' field.
    pub fn doc_id(&self) -> anyhow::Result<UuidV7> {
        self.0
            .get(&SupportedLabel::Id)
            .and_then(SupportedField::try_as_id_ref)
            .copied()
            .ok_or(anyhow::anyhow!("Missing 'id' field"))
    }

    /// Return Document Version `UUIDv7`.
    ///
    /// # Errors
    /// - Missing 'ver' field.
    pub fn doc_ver(&self) -> anyhow::Result<UuidV7> {
        self.0
            .get(&SupportedLabel::Ver)
            .and_then(SupportedField::try_as_ver_ref)
            .copied()
            .ok_or(anyhow::anyhow!("Missing 'ver' field"))
    }

    /// Returns the Document Content Type, if any.
    ///
    /// # Errors
    /// - Missing 'content-type' field.
    pub fn content_type(&self) -> anyhow::Result<ContentType> {
        self.0
            .get(&SupportedLabel::ContentType)
            .and_then(SupportedField::try_as_content_type_ref)
            .copied()
            .ok_or(anyhow::anyhow!("Missing 'content-type' field"))
    }

    /// Returns the Document Content Encoding, if any.
    #[must_use]
    pub fn content_encoding(&self) -> Option<ContentEncoding> {
        self.0
            .get(&SupportedLabel::ContentEncoding)
            .and_then(SupportedField::try_as_content_encoding_ref)
            .copied()
    }

    /// Return `ref` field.
    #[must_use]
    pub fn doc_ref(&self) -> Option<DocumentRef> {
        self.0
            .get(&SupportedLabel::Ref)
            .and_then(SupportedField::try_as_ref_ref)
            .copied()
    }

    /// Return `template` field.
    #[must_use]
    pub fn template(&self) -> Option<DocumentRef> {
        self.0
            .get(&SupportedLabel::Template)
            .and_then(SupportedField::try_as_template_ref)
            .copied()
    }

    /// Return `reply` field.
    #[must_use]
    pub fn reply(&self) -> Option<DocumentRef> {
        self.0
            .get(&SupportedLabel::Reply)
            .and_then(SupportedField::try_as_reply_ref)
            .copied()
    }

    /// Return `section` field.
    #[must_use]
    pub fn section(&self) -> Option<&Section> {
        self.0
            .get(&SupportedLabel::Section)
            .and_then(SupportedField::try_as_section_ref)
    }

    /// Return `collabs` field.
    #[must_use]
    pub fn collabs(&self) -> &[String] {
        self.0
            .get(&SupportedLabel::Collabs)
            .and_then(SupportedField::try_as_collabs_ref)
            .map_or(&[], Vec::as_slice)
    }

    /// Return `parameters` field.
    #[must_use]
    pub fn parameters(&self) -> Option<DocumentRef> {
        self.0
            .get(&SupportedLabel::Parameters)
            .and_then(SupportedField::try_as_parameters_ref)
            .copied()
    }

    /// Build `Metadata` object from the metadata fields, doing all necessary validation.
    pub(crate) fn from_metadata_fields(metadata: InnerMetadata, report: &ProblemReport) -> Self {
        if metadata.doc_type.is_none() {
            report.missing_field("type", "Missing type field in COSE protected header");
        }
        if metadata.id.is_none() {
            report.missing_field("id", "Missing id field in COSE protected header");
        }
        if metadata.ver.is_none() {
            report.missing_field("ver", "Missing ver field in COSE protected header");
        }

        if metadata.content_type.is_none() {
            report.missing_field(
                "content type",
                "Missing content_type field in COSE protected header",
            );
        }

        Self(
            metadata
                .into_iter()
                .map(|field| (field.discriminant(), field))
                .collect(),
        )
    }

    /// Converting COSE Protected Header to Metadata.
    pub(crate) fn from_protected_header(
        protected: &coset::ProtectedHeader, context: &mut DecodeContext,
    ) -> Self {
        let metadata = InnerMetadata::from_protected_header(protected, context);
        Self::from_metadata_fields(metadata, context.report)
    }
}

impl InnerMetadata {
    /// Converting COSE Protected Header to Metadata fields, collecting decoding report
    /// issues.
    #[allow(
        clippy::too_many_lines,
        reason = "This is a compilation of `coset` decoding and should be replaced once migrated to `minicbor`."
    )]
    pub(crate) fn from_protected_header(
        protected: &coset::ProtectedHeader, context: &mut DecodeContext,
    ) -> Self {
        /// Context for problem report messages during decoding from COSE protected
        /// header.
        const COSE_DECODING_CONTEXT: &str = "COSE Protected Header to Metadata";

        let mut metadata = Self::default();

        if let Some(value) = protected.header.content_type.as_ref() {
            match ContentType::try_from(value) {
                Ok(ct) => metadata.content_type = Some(ct),
                Err(e) => {
                    context.report.conversion_error(
                        "COSE protected header content type",
                        &format!("{value:?}"),
                        &format!("Expected ContentType: {e}"),
                        &format!("{COSE_DECODING_CONTEXT}, ContentType"),
                    );
                },
            }
        }

        if let Some(value) = cose_protected_header_find(
            protected,
            |key| matches!(key, coset::Label::Text(label) if label.eq_ignore_ascii_case(CONTENT_ENCODING_KEY)),
        ) {
            match ContentEncoding::try_from(value) {
                Ok(ce) => metadata.content_encoding = Some(ce),
                Err(e) => {
                    context.report.conversion_error(
                        "COSE protected header content encoding",
                        &format!("{value:?}"),
                        &format!("Expected ContentEncoding: {e}"),
                        &format!("{COSE_DECODING_CONTEXT}, ContentEncoding"),
                    );
                },
            }
        }

        metadata.doc_type = cose_protected_header_find(
            protected,
            |key| matches!(key, coset::Label::Text(label) if label.eq_ignore_ascii_case(TYPE_KEY)),
        )
        .and_then(|value| {
            DocType::decode(
                &mut Decoder::new(&value.clone().to_vec().unwrap_or_default()),
                context,
            )
            .ok()
        });

        metadata.id = decode_document_field_from_protected_header::<CborUuidV7>(
            protected,
            ID_KEY,
            COSE_DECODING_CONTEXT,
            context.report,
        )
        .map(|v| v.0);

        metadata.ver = decode_document_field_from_protected_header::<CborUuidV7>(
            protected,
            VER_KEY,
            COSE_DECODING_CONTEXT,
            context.report,
        )
        .map(|v| v.0);

        metadata.doc_ref = decode_document_field_from_protected_header(
            protected,
            REF_KEY,
            COSE_DECODING_CONTEXT,
            context.report,
        );
        metadata.template = decode_document_field_from_protected_header(
            protected,
            TEMPLATE_KEY,
            COSE_DECODING_CONTEXT,
            context.report,
        );
        metadata.reply = decode_document_field_from_protected_header(
            protected,
            REPLY_KEY,
            COSE_DECODING_CONTEXT,
            context.report,
        );
        metadata.section = decode_document_field_from_protected_header(
            protected,
            SECTION_KEY,
            COSE_DECODING_CONTEXT,
            context.report,
        );

        // process `parameters` field and all its aliases
        let (parameters, has_multiple_fields) = [
            PARAMETERS_KEY,
            BRAND_ID_KEY,
            CAMPAIGN_ID_KEY,
            CATEGORY_ID_KEY,
        ]
        .iter()
        .filter_map(|field_name| -> Option<DocumentRef> {
            decode_document_field_from_protected_header(
                protected,
                field_name,
                COSE_DECODING_CONTEXT,
                context.report,
            )
        })
        .fold((None, false), |(res, _), v| (Some(v), res.is_some()));
        if has_multiple_fields {
            context.report.duplicate_field(
                    "brand_id, campaign_id, category_id", 
                    "Only value at the same time is allowed parameters, brand_id, campaign_id, category_id", 
                    "Validation of parameters field aliases"
                );
        }
        metadata.parameters = parameters;

        if let Some(cbor_doc_collabs) = cose_protected_header_find(protected, |key| {
            key == &coset::Label::Text(COLLABS_KEY.to_string())
        }) {
            if let Ok(collabs) = cbor_doc_collabs.clone().into_array() {
                let mut c = Vec::new();
                for (ids, collaborator) in collabs.iter().cloned().enumerate() {
                    match collaborator.clone().into_text() {
                        Ok(collaborator) => {
                            c.push(collaborator);
                        },
                        Err(_) => {
                            context.report.conversion_error(
                                &format!("COSE protected header collaborator index {ids}"),
                                &format!("{collaborator:?}"),
                                "Expected a CBOR String",
                                &format!(
                                    "{COSE_DECODING_CONTEXT}, converting collaborator to String",
                                ),
                            );
                        },
                    }
                }
                metadata.collabs = c;
            } else {
                context.report.conversion_error(
                    "CBOR COSE protected header collaborators",
                    &format!("{cbor_doc_collabs:?}"),
                    "Expected a CBOR Array",
                    &format!("{COSE_DECODING_CONTEXT}, converting collaborators to Array",),
                );
            };
        }

        metadata
    }
}

impl Display for Metadata {
    fn fmt(&self, f: &mut Formatter<'_>) -> Result<(), std::fmt::Error> {
        writeln!(f, "Metadata {{")?;
        writeln!(f, "  type: {:?},", self.doc_type().ok())?;
        writeln!(f, "  id: {:?},", self.doc_id().ok())?;
        writeln!(f, "  ver: {:?},", self.doc_ver().ok())?;
        writeln!(f, "  content_type: {:?},", self.content_type().ok())?;
        writeln!(f, "  content_encoding: {:?},", self.content_encoding())?;
        writeln!(f, "  additional_fields: {{")?;
        writeln!(f, "    ref: {:?}", self.doc_ref())?;
        writeln!(f, "    template: {:?},", self.template())?;
        writeln!(f, "    reply: {:?},", self.reply())?;
        writeln!(f, "    section: {:?},", self.section())?;
        writeln!(f, "    collabs: {:?},", self.collabs())?;
        writeln!(f, "    parameters: {:?},", self.parameters())?;
        writeln!(f, "  }},")?;
        writeln!(f, "}}")
    }
}

impl<C> minicbor::Encode<C> for Metadata {
    fn encode<W: minicbor::encode::Write>(
        &self, e: &mut minicbor::Encoder<W>, _ctx: &mut C,
    ) -> Result<(), minicbor::encode::Error<W::Error>> {
        let number_of_fields = [
            self.0.content_type.is_some(),
            self.0.content_encoding.is_some(),
            self.0.doc_type.is_some(),
            self.0.id.is_some(),
            self.0.ver.is_some(),
            self.extra().doc_ref().is_some(),
            self.extra().template().is_some(),
            self.extra().reply().is_some(),
            self.extra().section().is_some(),
            !self.extra().collabs().is_empty(),
            self.extra().parameters().is_some(),
        ]
        .iter()
        .filter(|v| **v)
        .count();

        e.map(
            number_of_fields
                .try_into()
                .map_err(minicbor::encode::Error::message)?,
        )?;
        if let Some(content_type) = &self.0.content_type {
            e.encode(3)?.encode(content_type)?;
        }
        if let Some(content_encoding) = &self.0.content_encoding {
            e.str(CONTENT_ENCODING_KEY)?.encode(content_encoding)?;
        }
        if let Some(doc_type) = &self.0.doc_type {
            e.str(TYPE_KEY)?.encode(doc_type)?;
        }
        if let Some(id) = &self.0.id {
            e.str(ID_KEY)?
                .encode_with(id, &mut catalyst_types::uuid::CborContext::Tagged)?;
        }
        if let Some(ver) = &self.0.ver {
            e.str(VER_KEY)?
                .encode_with(ver, &mut catalyst_types::uuid::CborContext::Tagged)?;
        }
        if let Some(doc_ref) = &self.extra().doc_ref() {
            e.str(REF_KEY)?.encode(doc_ref)?;
        }
        if let Some(template) = &self.extra().template() {
            e.str(TEMPLATE_KEY)?.encode(template)?;
        }
        if let Some(reply) = &self.extra().reply() {
            e.str(REPLY_KEY)?.encode(reply)?;
        }
        if let Some(section) = self.extra().section() {
            e.str(SECTION_KEY)?.encode(section)?;
        }

<<<<<<< HEAD
        if !self.extra().collabs().is_empty() {
            e.str(COLLABS_KEY)?.array(
                self.extra()
                    .collabs()
                    .len()
                    .try_into()
                    .map_err(minicbor::encode::Error::message)?,
            )?;
            for collab in self.extra().collabs() {
                e.str(collab)?;
            }
        }
        if let Some(parameters) = self.extra().parameters() {
            e.str(PARAMETERS_KEY)?.encode(parameters)?;
        }
        Ok(())
=======
        builder = builder
            .text_value(TYPE_KEY.to_string(), meta.doc_type()?.to_value())
            .text_value(
                ID_KEY.to_string(),
                Value::try_from(CborUuidV7(meta.doc_id()?))?,
            )
            .text_value(
                VER_KEY.to_string(),
                Value::try_from(CborUuidV7(meta.doc_ver()?))?,
            );

        if let Some(doc_ref) = meta.doc_ref() {
            builder = builder.text_value(REF_KEY.to_string(), Value::try_from(doc_ref)?);
        }
        if let Some(template) = meta.template() {
            builder = builder.text_value(TEMPLATE_KEY.to_string(), Value::try_from(template)?);
        }
        if let Some(reply) = meta.reply() {
            builder = builder.text_value(REPLY_KEY.to_string(), Value::try_from(reply)?);
        }

        if let Some(section) = meta.section() {
            builder = builder.text_value(SECTION_KEY.to_string(), Value::from(section.clone()));
        }

        if !meta.collabs().is_empty() {
            builder = builder.text_value(
                COLLABS_KEY.to_string(),
                Value::Array(meta.collabs().iter().cloned().map(Value::Text).collect()),
            );
        }

        if let Some(parameters) = meta.parameters() {
            builder = builder.text_value(PARAMETERS_KEY.to_string(), Value::try_from(parameters)?);
        }

        Ok(builder.build())
>>>>>>> fe82adb0
    }
}

/// [`Metadata`] encoding context for the [`minicbor::Encode`] implementation.
pub(crate) struct MetadataEncodeContext {
    /// Used by some fields' encoding implementations.
    pub uuid_context: catalyst_types::uuid::CborContext,
    /// Used by some fields' encoding implementations.
    pub report: ProblemReport,
}

impl minicbor::Encode<MetadataEncodeContext> for Metadata {
    /// Encode as a CBOR map.
    ///
    /// Note that to put it in an [RFC 8152] protected header.
    /// The header must be then encoded as a binary string.
    ///
    /// Also note that this won't check the presence of the required fields,
    /// so the checks must be done elsewhere.
    ///
    /// [RFC 8152]: https://datatracker.ietf.org/doc/html/rfc8152#autoid-8
    #[allow(
        clippy::cast_possible_truncation,
        reason = "There can't be enough unique fields to overflow `u64`."
    )]
    fn encode<W: minicbor::encode::Write>(
        &self, e: &mut minicbor::Encoder<W>, ctx: &mut MetadataEncodeContext,
    ) -> Result<(), minicbor::encode::Error<W::Error>> {
        e.map(self.0.len() as u64)?;
        self.0
            .values()
            .try_fold(e, |e, field| e.encode_with(field, ctx))?
            .ok()
    }
}

/// [`Metadata`] decoding context for the [`minicbor::Decode`] implementation.
pub(crate) struct MetadataDecodeContext {
    /// Used by some fields' decoding implementations.
    pub uuid_context: catalyst_types::uuid::CborContext,
    /// Used by some fields' decoding implementations.
    pub compatibility_policy: crate::CompatibilityPolicy,
    /// Used by some fields' decoding implementations.
    pub report: ProblemReport,
}

impl MetadataDecodeContext {
    /// [`DocType`] decoding context.
    fn doc_type_context(&mut self) -> crate::decode_context::DecodeContext {
        crate::decode_context::DecodeContext {
            compatibility_policy: self.compatibility_policy,
            report: &mut self.report,
        }
    }
}

/// An error that's been reported, but doesn't affect the further decoding.
/// [`minicbor::Decoder`] should be assumed to be in a correct state and advanced towards
/// the next item.
///
/// The wrapped error can be returned up the call stack.
#[derive(Debug, thiserror::Error)]
#[error(transparent)]
pub struct TransientDecodeError(pub minicbor::decode::Error);

/// Creates a [`TransientDecodeError`] and wraps it in a
/// [`minicbor::decode::Error::custom`].
fn custom_transient_decode_error(
    message: &str, position: Option<usize>,
) -> minicbor::decode::Error {
    let mut inner = minicbor::decode::Error::message(message);
    if let Some(pos) = position {
        inner = inner.at(pos);
    }
    minicbor::decode::Error::custom(TransientDecodeError(inner))
}

impl minicbor::Decode<'_, MetadataDecodeContext> for Metadata {
    /// Decode from a CBOR map.
    ///
    /// Note that this won't decode an [RFC 8152] protected header as is.
    /// The header must be first decoded as a binary string.
    ///
    /// Also note that this won't check the absence of the required fields,
    /// so the checks must be done elsewhere.
    ///
    /// [RFC 8152]: https://datatracker.ietf.org/doc/html/rfc8152#autoid-8
    fn decode(
        d: &mut Decoder<'_>, ctx: &mut MetadataDecodeContext,
    ) -> Result<Self, minicbor::decode::Error> {
        const REPORT_CONTEXT: &str = "Metadata decoding";

        let Some(len) = d.map()? else {
            return Err(minicbor::decode::Error::message(
                "Indefinite map is not supported",
            ));
        };

        // TODO: verify key order.
        // TODO: use helpers from <https://github.com/input-output-hk/catalyst-libs/pull/360> once it's merged.

        let mut metadata_map = BTreeMap::new();
        let mut first_err = None;

        // This will return an error on the end of input.
        for _ in 0..len {
            let entry_pos = d.position();
            match d.decode_with::<_, SupportedField>(ctx) {
                Ok(field) => {
                    let label = field.discriminant();
                    let entry = metadata_map.entry(label);
                    if let btree_map::Entry::Vacant(entry) = entry {
                        entry.insert(field);
                    } else {
                        ctx.report.duplicate_field(
                            &label.to_string(),
                            "Duplicate metadata fields are not allowed",
                            REPORT_CONTEXT,
                        );
                        first_err.get_or_insert(custom_transient_decode_error(
                            "Duplicate fields",
                            Some(entry_pos),
                        ));
                    }
                },
                Err(err)
                    if err
                        .source()
                        .is_some_and(<dyn std::error::Error>::is::<TransientDecodeError>) =>
                {
                    first_err.get_or_insert(err);
                },
                Err(err) => return Err(err),
            }
        }

        first_err.map_or(Ok(Self(metadata_map)), Err)
    }
}<|MERGE_RESOLUTION|>--- conflicted
+++ resolved
@@ -19,11 +19,6 @@
 use coset::CborSerializable;
 pub use doc_type::DocType;
 pub use document_ref::DocumentRef;
-<<<<<<< HEAD
-pub use extra_fields::ExtraFields;
-use extra_fields::{COLLABS_KEY, PARAMETERS_KEY, REF_KEY, REPLY_KEY, SECTION_KEY, TEMPLATE_KEY};
-=======
->>>>>>> fe82adb0
 use minicbor::{Decode, Decoder};
 pub use section::Section;
 use strum::IntoDiscriminant as _;
@@ -456,127 +451,10 @@
     }
 }
 
-impl<C> minicbor::Encode<C> for Metadata {
-    fn encode<W: minicbor::encode::Write>(
-        &self, e: &mut minicbor::Encoder<W>, _ctx: &mut C,
-    ) -> Result<(), minicbor::encode::Error<W::Error>> {
-        let number_of_fields = [
-            self.0.content_type.is_some(),
-            self.0.content_encoding.is_some(),
-            self.0.doc_type.is_some(),
-            self.0.id.is_some(),
-            self.0.ver.is_some(),
-            self.extra().doc_ref().is_some(),
-            self.extra().template().is_some(),
-            self.extra().reply().is_some(),
-            self.extra().section().is_some(),
-            !self.extra().collabs().is_empty(),
-            self.extra().parameters().is_some(),
-        ]
-        .iter()
-        .filter(|v| **v)
-        .count();
-
-        e.map(
-            number_of_fields
-                .try_into()
-                .map_err(minicbor::encode::Error::message)?,
-        )?;
-        if let Some(content_type) = &self.0.content_type {
-            e.encode(3)?.encode(content_type)?;
-        }
-        if let Some(content_encoding) = &self.0.content_encoding {
-            e.str(CONTENT_ENCODING_KEY)?.encode(content_encoding)?;
-        }
-        if let Some(doc_type) = &self.0.doc_type {
-            e.str(TYPE_KEY)?.encode(doc_type)?;
-        }
-        if let Some(id) = &self.0.id {
-            e.str(ID_KEY)?
-                .encode_with(id, &mut catalyst_types::uuid::CborContext::Tagged)?;
-        }
-        if let Some(ver) = &self.0.ver {
-            e.str(VER_KEY)?
-                .encode_with(ver, &mut catalyst_types::uuid::CborContext::Tagged)?;
-        }
-        if let Some(doc_ref) = &self.extra().doc_ref() {
-            e.str(REF_KEY)?.encode(doc_ref)?;
-        }
-        if let Some(template) = &self.extra().template() {
-            e.str(TEMPLATE_KEY)?.encode(template)?;
-        }
-        if let Some(reply) = &self.extra().reply() {
-            e.str(REPLY_KEY)?.encode(reply)?;
-        }
-        if let Some(section) = self.extra().section() {
-            e.str(SECTION_KEY)?.encode(section)?;
-        }
-
-<<<<<<< HEAD
-        if !self.extra().collabs().is_empty() {
-            e.str(COLLABS_KEY)?.array(
-                self.extra()
-                    .collabs()
-                    .len()
-                    .try_into()
-                    .map_err(minicbor::encode::Error::message)?,
-            )?;
-            for collab in self.extra().collabs() {
-                e.str(collab)?;
-            }
-        }
-        if let Some(parameters) = self.extra().parameters() {
-            e.str(PARAMETERS_KEY)?.encode(parameters)?;
-        }
-        Ok(())
-=======
-        builder = builder
-            .text_value(TYPE_KEY.to_string(), meta.doc_type()?.to_value())
-            .text_value(
-                ID_KEY.to_string(),
-                Value::try_from(CborUuidV7(meta.doc_id()?))?,
-            )
-            .text_value(
-                VER_KEY.to_string(),
-                Value::try_from(CborUuidV7(meta.doc_ver()?))?,
-            );
-
-        if let Some(doc_ref) = meta.doc_ref() {
-            builder = builder.text_value(REF_KEY.to_string(), Value::try_from(doc_ref)?);
-        }
-        if let Some(template) = meta.template() {
-            builder = builder.text_value(TEMPLATE_KEY.to_string(), Value::try_from(template)?);
-        }
-        if let Some(reply) = meta.reply() {
-            builder = builder.text_value(REPLY_KEY.to_string(), Value::try_from(reply)?);
-        }
-
-        if let Some(section) = meta.section() {
-            builder = builder.text_value(SECTION_KEY.to_string(), Value::from(section.clone()));
-        }
-
-        if !meta.collabs().is_empty() {
-            builder = builder.text_value(
-                COLLABS_KEY.to_string(),
-                Value::Array(meta.collabs().iter().cloned().map(Value::Text).collect()),
-            );
-        }
-
-        if let Some(parameters) = meta.parameters() {
-            builder = builder.text_value(PARAMETERS_KEY.to_string(), Value::try_from(parameters)?);
-        }
-
-        Ok(builder.build())
->>>>>>> fe82adb0
-    }
-}
-
 /// [`Metadata`] encoding context for the [`minicbor::Encode`] implementation.
 pub(crate) struct MetadataEncodeContext {
     /// Used by some fields' encoding implementations.
     pub uuid_context: catalyst_types::uuid::CborContext,
-    /// Used by some fields' encoding implementations.
-    pub report: ProblemReport,
 }
 
 impl minicbor::Encode<MetadataEncodeContext> for Metadata {

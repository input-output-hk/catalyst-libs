--- conflicted
+++ resolved
@@ -8,12 +8,7 @@
 use cbork_utils::{array::Array, decode_context::DecodeCtx};
 pub use doc_locator::DocLocator;
 pub use doc_ref::DocumentRef;
-<<<<<<< HEAD
 use minicbor::{Decode, Encode};
-use serde::{Deserialize, Deserializer};
-=======
-use minicbor::{Decode, Decoder, Encode};
->>>>>>> a8b219dd
 use tracing::warn;
 
 use crate::CompatibilityPolicy;
@@ -257,12 +252,7 @@
 #[cfg(test)]
 mod tests {
 
-<<<<<<< HEAD
     use minicbor::{Decoder, Encoder};
-    use serde_json::json;
-=======
-    use minicbor::Encoder;
->>>>>>> a8b219dd
     use test_case::test_case;
 
     use super::*;

--- conflicted
+++ resolved
@@ -23,14 +23,9 @@
 };
 pub use content::Content;
 use coset::{CborSerializable, Header, TaggedCborSerializable};
-<<<<<<< HEAD
-use metadata::DocType;
-pub use metadata::{ContentEncoding, ContentType, DocumentRef, ExtraFields, Metadata, Section};
-=======
 pub use metadata::{
     ContentEncoding, ContentType, DocType, DocumentRef, ExtraFields, Metadata, Section,
 };
->>>>>>> bcf85831
 use minicbor::{decode, encode, Decode, Decoder, Encode};
 pub use signature::{CatalystId, Signatures};
 

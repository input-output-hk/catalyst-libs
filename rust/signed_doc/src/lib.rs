--- conflicted
+++ resolved
@@ -356,9 +356,6 @@
             "brand_id":  {"id": uuid_v7.to_string()},
             "category_id": {"id": uuid_v7.to_string()},
         }))
-<<<<<<< HEAD
-        .unwrap();
-=======
         .map_err(|_| anyhow::anyhow!("Invalid example metadata. This should not happen."))?;
         Ok((uuid_v7, uuid_v4, metadata))
     }
@@ -366,7 +363,6 @@
     #[test]
     fn catalyst_signed_doc_cbor_roundtrip_test() {
         let (uuid_v7, uuid_v4, metadata) = test_metadata().unwrap();
->>>>>>> 85d3e41c
         let content = serde_json::to_vec(&serde_json::Value::Null).unwrap();
 
         let doc = Builder::new()

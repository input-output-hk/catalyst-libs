--- conflicted
+++ resolved
@@ -132,13 +132,8 @@
                 doc_ref: RefRule::new(&spec.docs, &doc_spec.metadata.doc_ref)?,
                 reply: ReplyRule::NotSpecified,
                 section: SectionRule::NotSpecified,
-<<<<<<< HEAD
-                content: ContentRule::Nil,
+                content: ContentRule::new(&doc_spec.payload)?,
                 kid: SignatureKidRule::new(&doc_spec.signers.roles),
-=======
-                content: ContentRule::new(&doc_spec.payload)?,
-                kid: SignatureKidRule { exp: &[] },
->>>>>>> 9b04d25f
                 signature: SignatureRule { mutlisig: false },
                 original_author: OriginalAuthorRule,
             };

--- conflicted
+++ resolved
@@ -135,7 +135,7 @@
             collaborators: CollaboratorsRule::new(&doc_spec.metadata.collaborators),
             content: ContentRule::new(&doc_spec.payload)?,
             kid: SignatureKidRule::new(&doc_spec.signers.roles)?,
-            signature: SignatureRule { mutlisig: false },
+            signature: SignatureRule,
             ownership: DocumentOwnershipRule::new(&doc_spec.signers.update, &doc_spec)?,
         })
     }
@@ -157,28 +157,8 @@
                 continue;
             }
 
-<<<<<<< HEAD
             let rules = Self::new(&spec.docs, doc_spec)
                 .context(format!("Fail to initializing document '{doc_name}'"))?;
-=======
-            let rules = Self {
-                id: IdRule,
-                ver: VerRule,
-                content_type: ContentTypeRule::new(&doc_spec.headers.content_type)?,
-                content_encoding: ContentEncodingRule::new(&doc_spec.headers.content_encoding)?,
-                template: TemplateRule::new(&spec.docs, &doc_spec.metadata.template)?,
-                parameters: ParametersRule::new(&spec.docs, &doc_spec.metadata.parameters)?,
-                chain: ChainRule::new(&spec.docs, &doc_spec.metadata.chain),
-                doc_ref: RefRule::new(&spec.docs, &doc_spec.metadata.doc_ref)?,
-                reply: ReplyRule::new(&spec.docs, &doc_spec.metadata.reply)?,
-                section: SectionRule::NotSpecified,
-                collaborators: CollaboratorsRule::NotSpecified,
-                content: ContentRule::new(&doc_spec.payload)?,
-                kid: SignatureKidRule::new(&doc_spec.signers.roles)?,
-                signature: SignatureRule {},
-                ownership: DocumentOwnershipRule::new(&doc_spec.signers.update)?,
-            };
->>>>>>> 0570793c
             let doc_type = doc_spec.doc_type.parse()?;
 
             doc_rules.push((doc_type, rules));

--- conflicted
+++ resolved
@@ -108,46 +108,23 @@
 
     assert!(!signed_doc.problem_report().is_problematic());
 
-<<<<<<< HEAD
-    // case: multi-sig rule disabled
+    // case: all signatures valid
     let mut provider = TestCatalystProvider::default();
     provider.add_sk(kid1.clone(), sk1.clone());
     provider.add_sk(kid2.clone(), sk2.clone());
     provider.add_sk(kid3.clone(), sk3.clone());
-    assert!(!rule(false).check(&signed_doc, &provider).await.unwrap());
-
-    // case: all signatures valid
-    assert!(rule(true).check(&signed_doc, &provider).await.unwrap());
+    assert!(SignatureRule.check(&signed_doc, &provider).await.unwrap());
 
     // case: partially available signatures
     let mut provider = TestCatalystProvider::default();
     provider.add_sk(kid1.clone(), sk1);
     provider.add_sk(kid2.clone(), sk2);
-    assert!(!rule(true).check(&signed_doc, &provider).await.unwrap());
+    assert!(!SignatureRule.check(&signed_doc, &provider).await.unwrap());
 
     // case: with unrecognized provider
     let mut provider = TestCatalystProvider::default();
     provider.add_sk(kid_n.clone(), sk_n);
-    assert!(!rule(true).check(&signed_doc, &provider).await.unwrap());
-=======
-    // case: all signatures valid
-    let mut provider = TestCatalystProvider::default();
-    provider.add_pk(kid1.clone(), pk1);
-    provider.add_pk(kid2.clone(), pk2);
-    provider.add_pk(kid3.clone(), pk3);
-    assert!(SignatureRule.check(&signed_doc, &provider).await.unwrap());
-
-    // case: partially available signatures
-    let mut provider = TestCatalystProvider::default();
-    provider.add_pk(kid1.clone(), pk1);
-    provider.add_pk(kid2.clone(), pk2);
     assert!(!SignatureRule.check(&signed_doc, &provider).await.unwrap());
-
-    // case: with unrecognized provider
-    let mut provider = TestCatalystProvider::default();
-    provider.add_pk(kid_n.clone(), pk_n);
-    assert!(!SignatureRule.check(&signed_doc, &provider).await.unwrap());
->>>>>>> 0570793c
 
     // case: no valid signatures available
     assert!(!SignatureRule

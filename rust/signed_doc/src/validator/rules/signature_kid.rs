//! Catalyst Signed Document COSE signature `kid` (Catalyst Id) role validation

<<<<<<< HEAD
use catalyst_types::catalyst_id::role_index::RoleIndex;
=======
use catalyst_types::id_uri::role_index::RoleId;
>>>>>>> 23ece120

use crate::CatalystSignedDocument;

///  COSE signature `kid` (Catalyst Id) role validation
pub(crate) struct SignatureKidRule {
    /// expected `RoleId` values for the `kid` field
    pub(crate) exp: &'static [RoleId],
}

impl SignatureKidRule {
    /// Field validation rule
    #[allow(clippy::unused_async)]
    pub(crate) async fn check(&self, doc: &CatalystSignedDocument) -> anyhow::Result<bool> {
        let contains_exp_role = doc.kids().iter().enumerate().all(|(i, kid)| {
            let (role_index, _) = kid.role_and_rotation();
            let res = self.exp.contains(&role_index);
            if !res {
                doc.report().invalid_value(
                    "kid",
                    role_index.to_string().as_str(),
                    format!("{:?}", self.exp).as_str(),
                    format!(
                        "Invalid Catalyst Signed Document signature at position [{i}] `kid` Catalyst Role value"
                    )
                    .as_str(),
                );
            }
            res
        });
        if !contains_exp_role {
            return Ok(false);
        }

        Ok(true)
    }
}

#[cfg(test)]
mod tests {
    use catalyst_types::{
        catalyst_id::CatalystId,
        uuid::{UuidV4, UuidV7},
    };
    use ed25519_dalek::ed25519::signature::Signer;

    use super::*;
    use crate::{Builder, ContentType};

    #[tokio::test]
    async fn signature_kid_rule_test() {
        let mut rule = SignatureKidRule {
            exp: &[RoleId::Role0, RoleId::DelegatedRepresentative],
        };

        let sk = ed25519_dalek::SigningKey::generate(&mut rand::rngs::OsRng);
        let pk = sk.verifying_key();
<<<<<<< HEAD
        let kid = CatalystId::new("cardano", None, pk).with_role(RoleIndex::ROLE_0);
=======
        let kid = IdUri::new("cardano", None, pk).with_role(RoleId::Role0);
>>>>>>> 23ece120

        let doc = Builder::new()
            .with_decoded_content(serde_json::to_vec(&serde_json::Value::Null).unwrap())
            .with_json_metadata(serde_json::json!({
                "type": UuidV4::new().to_string(),
                "id": UuidV7::new().to_string(),
                "ver": UuidV7::new().to_string(),
                "content-type": ContentType::Json.to_string(),
            }))
            .unwrap()
            .add_signature(|m| sk.sign(&m).to_vec(), &kid)
            .unwrap()
            .build();

        assert!(rule.check(&doc).await.unwrap());

        rule.exp = &[RoleId::Proposer];
        assert!(!rule.check(&doc).await.unwrap());
    }
}<|MERGE_RESOLUTION|>--- conflicted
+++ resolved
@@ -1,10 +1,6 @@
 //! Catalyst Signed Document COSE signature `kid` (Catalyst Id) role validation
 
-<<<<<<< HEAD
-use catalyst_types::catalyst_id::role_index::RoleIndex;
-=======
-use catalyst_types::id_uri::role_index::RoleId;
->>>>>>> 23ece120
+use catalyst_types::catalyst_id::role_index::RoleId;
 
 use crate::CatalystSignedDocument;
 
@@ -61,11 +57,7 @@
 
         let sk = ed25519_dalek::SigningKey::generate(&mut rand::rngs::OsRng);
         let pk = sk.verifying_key();
-<<<<<<< HEAD
-        let kid = CatalystId::new("cardano", None, pk).with_role(RoleIndex::ROLE_0);
-=======
-        let kid = IdUri::new("cardano", None, pk).with_role(RoleId::Role0);
->>>>>>> 23ece120
+        let kid = CatalystId::new("cardano", None, pk).with_role(RoleId::Role0);
 
         let doc = Builder::new()
             .with_decoded_content(serde_json::to_vec(&serde_json::Value::Null).unwrap())

//! Validator for Signed Document Version

#[cfg(test)]
mod tests;

use crate::{
    CatalystSignedDocument, providers::CatalystSignedDocumentAndCatalystIdProvider,
    validator::CatalystSignedDocumentValidationRule,
};

/// Signed Document `ver` field validation rule
#[derive(Debug)]
pub(crate) struct VerRule;

#[async_trait::async_trait]
impl CatalystSignedDocumentValidationRule for VerRule {
    async fn check(
        &self,
        doc: &CatalystSignedDocument,
        provider: &dyn CatalystSignedDocumentAndCatalystIdProvider,
    ) -> anyhow::Result<bool> {
        self.check_inner(doc, provider).await
    }
}

impl VerRule {
<<<<<<< HEAD
    /// Validates document `ver` field on the timestamps:
    /// 1. document `ver` cannot be smaller than document `id` field
    async fn check_inner(
=======
    /// Validates document `ver` field according to the following rules:
    /// 1. Document `ver` cannot be smaller than document `id` field
    /// 2. IF `ver` does not == `id` then a document with `id` and `ver` being equal
    ///    *MUST* exist
    /// 3. When a document with the same `id` already exists, the new document's `ver`
    ///    must be greater than the latest known submitted version for that `id`
    /// 4. When a document with the same `id` already exists, the new document's `type`
    ///    must be the same as the latest known submitted document's `type` for that `id`
    pub(crate) async fn check<Provider>(
>>>>>>> 19532fa7
        &self,
        doc: &CatalystSignedDocument,
        provider: &dyn CatalystSignedDocumentAndCatalystIdProvider,
    ) -> anyhow::Result<bool> {
        let Ok(id) = doc.doc_id() else {
            doc.report().missing_field(
                "id",
                "Cannot get the document field during the field validation",
            );
            return Ok(false);
        };
        let Ok(ver) = doc.doc_ver() else {
            doc.report().missing_field(
                "ver",
                "Cannot get the document field during the field validation",
            );
            return Ok(false);
        };

        let mut is_valid = true;

        if ver < id {
            doc.report().invalid_value(
                "ver",
                &ver.to_string(),
                "ver < id",
                &format!("Document Version {ver} cannot be smaller than Document ID {id}"),
            );
            is_valid = false;
        } else if let Some(last_doc) = provider.try_get_last_doc(id).await? {
            let Ok(last_doc_ver) = last_doc.doc_ver() else {
                doc.report().missing_field(
                    "ver",
                    &format!(
                        "Missing `ver` field in the latest known document, for the the id {id}"
                    ),
                );
                return Ok(false);
            };

            if last_doc_ver >= ver {
                doc.report().functional_validation(
                    &format!("New document ver should be greater that the submitted latest known. New document ver: {ver}, latest known ver: {last_doc_ver}"),
                    &format!("Document's `ver` field should continuously increasing, for the the id {id}"),
                );
                is_valid = false;
            }

            let Ok(last_doc_type) = last_doc.doc_type() else {
                doc.report().missing_field(
                    "type",
                    &format!(
                        "Missing `type` field in the latest known document. Last known document id: {id}, ver: {last_doc_ver}."
                    ),
                );
                return Ok(false);
            };

            let Ok(doc_type) = doc.doc_type() else {
                doc.report().missing_field("type", "Missing `type` field.");
                return Ok(false);
            };

            if last_doc_type != doc_type {
                doc.report().functional_validation(
                    &format!("New document type should be the same that the submitted latest known. New document type: {doc_type}, latest known ver: {last_doc_type}"),
                    &format!("Document's type should be the same for all documents with the same id {id}"),
                );
                is_valid = false;
            }
        } else if ver != id {
            doc.report().functional_validation(
                &format!("`ver` and `id` are not equal, ver: {ver}, id: {id}. Document with `id` and `ver` being equal MUST exist"),
                "Cannot get a first version document from the provider, document for which `id` and `ver` are equal.",
            );
            is_valid = false;
        }

        Ok(is_valid)
    }
}<|MERGE_RESOLUTION|>--- conflicted
+++ resolved
@@ -24,11 +24,6 @@
 }
 
 impl VerRule {
-<<<<<<< HEAD
-    /// Validates document `ver` field on the timestamps:
-    /// 1. document `ver` cannot be smaller than document `id` field
-    async fn check_inner(
-=======
     /// Validates document `ver` field according to the following rules:
     /// 1. Document `ver` cannot be smaller than document `id` field
     /// 2. IF `ver` does not == `id` then a document with `id` and `ver` being equal
@@ -37,8 +32,7 @@
     ///    must be greater than the latest known submitted version for that `id`
     /// 4. When a document with the same `id` already exists, the new document's `type`
     ///    must be the same as the latest known submitted document's `type` for that `id`
-    pub(crate) async fn check<Provider>(
->>>>>>> 19532fa7
+    async fn check_inner(
         &self,
         doc: &CatalystSignedDocument,
         provider: &dyn CatalystSignedDocumentAndCatalystIdProvider,

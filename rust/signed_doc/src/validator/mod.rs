--- conflicted
+++ resolved
@@ -137,18 +137,6 @@
     ];
 
     let proposal_action_json_schema = jsonschema::options()
-<<<<<<< HEAD
-    .with_draft(jsonschema::Draft::Draft7)
-    .build(
-        &serde_json::from_str(include_str!(
-            "./../../../../specs/signed_docs/docs/payload_schemas/proposal_submission_action.schema.json"
-        ))
-        .expect("Must be a valid json file"),
-    )
-    .expect("Must be a valid json scheme file");
-
-    Rules {
-=======
         .with_draft(jsonschema::Draft::Draft7)
         .build(
             &serde_json::from_str(include_str!(
@@ -157,8 +145,7 @@
             .expect("Must be a valid json file"),
         )
         .expect("Must be a valid json scheme file");
-    let proposal_submission_action_rules = Rules {
->>>>>>> 48efa5d8
+    Rules {
         content_type: ContentTypeRule {
             exp: ContentType::Json,
         },

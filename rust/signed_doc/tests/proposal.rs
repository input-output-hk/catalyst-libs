//! Integration test for proposal document validation part.

use catalyst_signed_doc::{providers::tests::TestCatalystSignedDocumentProvider, *};
use catalyst_types::id_uri::role_index::RoleIndex;

mod common;

#[tokio::test]
async fn test_valid_proposal_doc() {
    let (template_doc, template_doc_id, template_doc_ver) =
        common::create_dummy_doc(doc_types::PROPOSAL_TEMPLATE_UUID_TYPE).unwrap();

    let uuid_v7 = UuidV7::new();
<<<<<<< HEAD
    let (doc, ..) = common::create_dummy_signed_doc(
        Some(serde_json::json!({
            "content-type": ContentType::Json.to_string(),
            "content-encoding": ContentEncoding::Brotli.to_string(),
            "type": doc_types::PROPOSAL_DOCUMENT_UUID_TYPE,
            "id": uuid_v7.to_string(),
            "ver": uuid_v7.to_string(),
            "template": {
              "id": template_doc_id
            },
        })),
        RoleIndex::PROPOSER,
    )
=======
    let (doc, ..) = common::create_dummy_signed_doc(Some(serde_json::json!({
        "content-type": ContentType::Json.to_string(),
        "content-encoding": ContentEncoding::Brotli.to_string(),
        "type": doc_types::PROPOSAL_DOCUMENT_UUID_TYPE,
        "id": uuid_v7.to_string(),
        "ver": uuid_v7.to_string(),
        "template": {
          "id": template_doc_id,
          "ver": template_doc_ver
        },
    })))
>>>>>>> 41ea8116
    .unwrap();

    let mut provider = TestCatalystSignedDocumentProvider::default();
    provider.add_document(template_doc).unwrap();

    let is_valid = validator::validate(&doc, &provider).await.unwrap();

    assert!(is_valid);
}

#[tokio::test]
async fn test_valid_proposal_doc_with_empty_provider() {
    // dummy template doc to dummy provider
    let template_doc_id = UuidV7::new();
    let template_doc_ver = UuidV7::new();

    let uuid_v7 = UuidV7::new();
<<<<<<< HEAD
    let (doc, ..) = common::create_dummy_signed_doc(
        Some(serde_json::json!({
            "content-type": ContentType::Json.to_string(),
            "content-encoding": ContentEncoding::Brotli.to_string(),
            "type": doc_types::PROPOSAL_DOCUMENT_UUID_TYPE,
            "id": uuid_v7.to_string(),
            "ver": uuid_v7.to_string(),
            "template": {
              "id": template_doc_id
            },
        })),
        RoleIndex::PROPOSER,
    )
=======
    let (doc, ..) = common::create_dummy_signed_doc(Some(serde_json::json!({
        "content-type": ContentType::Json.to_string(),
        "content-encoding": ContentEncoding::Brotli.to_string(),
        "type": doc_types::PROPOSAL_DOCUMENT_UUID_TYPE,
        "id": uuid_v7.to_string(),
        "ver": uuid_v7.to_string(),
        "template": {
          "id": template_doc_id,
          "ver": template_doc_ver
        },
    })))
>>>>>>> 41ea8116
    .unwrap();

    let provider = TestCatalystSignedDocumentProvider::default();

    let is_valid = validator::validate(&doc, &provider).await.unwrap();

    assert!(!is_valid);
}

#[tokio::test]
async fn test_invalid_proposal_doc() {
    let uuid_v7 = UuidV7::new();
    let (doc, ..) = common::create_dummy_signed_doc(
        Some(serde_json::json!({
            "content-type": ContentType::Json.to_string(),
            "content-encoding": ContentEncoding::Brotli.to_string(),
            "type": doc_types::PROPOSAL_DOCUMENT_UUID_TYPE,
            "id": uuid_v7.to_string(),
            "ver": uuid_v7.to_string(),
            // without specifying template id
            "template": serde_json::Value::Null,
        })),
        RoleIndex::PROPOSER,
    )
    .unwrap();

    let provider = TestCatalystSignedDocumentProvider::default();

    let is_valid = validator::validate(&doc, &provider).await.unwrap();

    assert!(!is_valid);
}<|MERGE_RESOLUTION|>--- conflicted
+++ resolved
@@ -11,7 +11,6 @@
         common::create_dummy_doc(doc_types::PROPOSAL_TEMPLATE_UUID_TYPE).unwrap();
 
     let uuid_v7 = UuidV7::new();
-<<<<<<< HEAD
     let (doc, ..) = common::create_dummy_signed_doc(
         Some(serde_json::json!({
             "content-type": ContentType::Json.to_string(),
@@ -20,24 +19,12 @@
             "id": uuid_v7.to_string(),
             "ver": uuid_v7.to_string(),
             "template": {
-              "id": template_doc_id
+              "id": template_doc_id,
+              "ver": template_doc_ver
             },
         })),
         RoleIndex::PROPOSER,
     )
-=======
-    let (doc, ..) = common::create_dummy_signed_doc(Some(serde_json::json!({
-        "content-type": ContentType::Json.to_string(),
-        "content-encoding": ContentEncoding::Brotli.to_string(),
-        "type": doc_types::PROPOSAL_DOCUMENT_UUID_TYPE,
-        "id": uuid_v7.to_string(),
-        "ver": uuid_v7.to_string(),
-        "template": {
-          "id": template_doc_id,
-          "ver": template_doc_ver
-        },
-    })))
->>>>>>> 41ea8116
     .unwrap();
 
     let mut provider = TestCatalystSignedDocumentProvider::default();
@@ -55,7 +42,6 @@
     let template_doc_ver = UuidV7::new();
 
     let uuid_v7 = UuidV7::new();
-<<<<<<< HEAD
     let (doc, ..) = common::create_dummy_signed_doc(
         Some(serde_json::json!({
             "content-type": ContentType::Json.to_string(),
@@ -64,24 +50,12 @@
             "id": uuid_v7.to_string(),
             "ver": uuid_v7.to_string(),
             "template": {
-              "id": template_doc_id
+              "id": template_doc_id,
+              "ver": template_doc_ver
             },
         })),
         RoleIndex::PROPOSER,
     )
-=======
-    let (doc, ..) = common::create_dummy_signed_doc(Some(serde_json::json!({
-        "content-type": ContentType::Json.to_string(),
-        "content-encoding": ContentEncoding::Brotli.to_string(),
-        "type": doc_types::PROPOSAL_DOCUMENT_UUID_TYPE,
-        "id": uuid_v7.to_string(),
-        "ver": uuid_v7.to_string(),
-        "template": {
-          "id": template_doc_id,
-          "ver": template_doc_ver
-        },
-    })))
->>>>>>> 41ea8116
     .unwrap();
 
     let provider = TestCatalystSignedDocumentProvider::default();

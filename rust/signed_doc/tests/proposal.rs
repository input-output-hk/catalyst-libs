--- conflicted
+++ resolved
@@ -22,14 +22,9 @@
               "id": template_doc_id,
               "ver": template_doc_ver
             },
-<<<<<<< HEAD
-        })),
-        RoleId::Proposer,
-=======
         }),
         serde_json::to_vec(&serde_json::Value::Null).unwrap(),
-        RoleIndex::PROPOSER,
->>>>>>> b552d176
+        RoleId::Proposer,
     )
     .unwrap();
 
@@ -59,14 +54,9 @@
               "id": template_doc_id,
               "ver": template_doc_ver
             },
-<<<<<<< HEAD
-        })),
-        RoleId::Proposer,
-=======
         }),
         serde_json::to_vec(&serde_json::Value::Null).unwrap(),
-        RoleIndex::PROPOSER,
->>>>>>> b552d176
+        RoleId::Proposer,
     )
     .unwrap();
 
@@ -89,14 +79,9 @@
             "ver": uuid_v7.to_string(),
             // without specifying template id
             "template": serde_json::Value::Null,
-<<<<<<< HEAD
-        })),
-        RoleId::Proposer,
-=======
         }),
         serde_json::to_vec(&serde_json::Value::Null).unwrap(),
-        RoleIndex::PROPOSER,
->>>>>>> b552d176
+        RoleId::Proposer,
     )
     .unwrap();
 

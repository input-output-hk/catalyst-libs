--- conflicted
+++ resolved
@@ -12,11 +12,7 @@
 fn catalyst_signed_doc_cbor_roundtrip_kid_as_id_test() {
     catalyst_signed_doc_cbor_roundtrip_kid_as_id(common::test_metadata());
     catalyst_signed_doc_cbor_roundtrip_kid_as_id(common::test_metadata_specific_type(
-<<<<<<< HEAD
-        Some(doc_types::PROPOSAL_UUID_TYPE.try_into().unwrap()),
-=======
         Some(deprecated::PROPOSAL_DOCUMENT_UUID_TYPE.try_into().unwrap()),
->>>>>>> 320eaf46
         None,
     ));
 }
@@ -45,11 +41,7 @@
 async fn catalyst_signed_doc_parameters_aliases_test() {
     catalyst_signed_doc_parameters_aliases(common::test_metadata()).await;
     catalyst_signed_doc_parameters_aliases(common::test_metadata_specific_type(
-<<<<<<< HEAD
-        Some(doc_types::PROPOSAL_UUID_TYPE.try_into().unwrap()),
-=======
         Some(deprecated::PROPOSAL_DOCUMENT_UUID_TYPE.try_into().unwrap()),
->>>>>>> 320eaf46
         None,
     ))
     .await;

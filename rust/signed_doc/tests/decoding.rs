--- conflicted
+++ resolved
@@ -235,12 +235,8 @@
                 anyhow::ensure!(doc.doc_meta().template().is_none());
                 anyhow::ensure!(doc.doc_meta().reply().is_none());
                 anyhow::ensure!(doc.doc_meta().section().is_none());
-<<<<<<< HEAD
+                anyhow::ensure!(doc.doc_meta().parameters().is_none());
                 anyhow::ensure!(doc.doc_meta().collaborators().is_empty());
-=======
-                anyhow::ensure!(doc.doc_meta().parameters().is_none());
-                anyhow::ensure!(doc.doc_meta().collabs().is_empty());
->>>>>>> af7fc4b9
 
                 if field == "content-type" {
                     anyhow::ensure!(doc.doc_meta().content_type().is_err());

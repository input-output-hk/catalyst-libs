//! Integration test for COSE decoding part.

use catalyst_signed_doc::*;
<<<<<<< HEAD
use catalyst_types::catalyst_id::role_index::RoleIndex;
=======
use catalyst_types::id_uri::role_index::RoleId;
>>>>>>> 23ece120
use common::create_dummy_key_pair;
use ed25519_dalek::ed25519::signature::Signer;

mod common;

#[test]
fn catalyst_signed_doc_cbor_roundtrip_test() {
    let (uuid_v7, uuid_v4, metadata_fields) = common::test_metadata();
    let (sk, _, kid) = create_dummy_key_pair(RoleId::Role0).unwrap();

    let content = serde_json::to_vec(&serde_json::Value::Null).unwrap();

    let doc = Builder::new()
        .with_json_metadata(metadata_fields.clone())
        .unwrap()
        .with_decoded_content(content.clone())
        .add_signature(|m| sk.sign(&m).to_vec(), &kid)
        .unwrap()
        .build();

    assert!(!doc.problem_report().is_problematic());

    let bytes: Vec<u8> = doc.try_into().unwrap();
    let decoded: CatalystSignedDocument = bytes.as_slice().try_into().unwrap();
    let extra_fields: ExtraFields = serde_json::from_value(metadata_fields).unwrap();

    assert_eq!(decoded.doc_type().unwrap(), uuid_v4);
    assert_eq!(decoded.doc_id().unwrap(), uuid_v7);
    assert_eq!(decoded.doc_ver().unwrap(), uuid_v7);
    assert_eq!(decoded.doc_content().decoded_bytes().unwrap(), &content);
    assert_eq!(decoded.doc_meta(), &extra_fields);
}

#[test]
fn catalyst_signed_doc_cbor_roundtrip_kid_as_id_test() {
    let (_, _, metadata_fields) = common::test_metadata();
<<<<<<< HEAD
    let (sk, _, kid) = create_dummy_key_pair(RoleIndex::ROLE_0).unwrap();
    // transform Catalyst ID form to the ID form
=======
    let (sk, _, kid) = create_dummy_key_pair(RoleId::Role0).unwrap();
    // transform Catalyst ID URI form to the ID form
>>>>>>> 23ece120
    let kid = kid.as_id();

    let content = serde_json::to_vec(&serde_json::Value::Null).unwrap();

    let doc = Builder::new()
        .with_json_metadata(metadata_fields.clone())
        .unwrap()
        .with_decoded_content(content.clone())
        .add_signature(|m| sk.sign(&m).to_vec(), &kid)
        .unwrap()
        .build();

    assert!(doc.problem_report().is_problematic());
}<|MERGE_RESOLUTION|>--- conflicted
+++ resolved
@@ -1,11 +1,7 @@
 //! Integration test for COSE decoding part.
 
 use catalyst_signed_doc::*;
-<<<<<<< HEAD
-use catalyst_types::catalyst_id::role_index::RoleIndex;
-=======
-use catalyst_types::id_uri::role_index::RoleId;
->>>>>>> 23ece120
+use catalyst_types::catalyst_id::role_index::RoleId;
 use common::create_dummy_key_pair;
 use ed25519_dalek::ed25519::signature::Signer;
 
@@ -42,13 +38,8 @@
 #[test]
 fn catalyst_signed_doc_cbor_roundtrip_kid_as_id_test() {
     let (_, _, metadata_fields) = common::test_metadata();
-<<<<<<< HEAD
-    let (sk, _, kid) = create_dummy_key_pair(RoleIndex::ROLE_0).unwrap();
-    // transform Catalyst ID form to the ID form
-=======
     let (sk, _, kid) = create_dummy_key_pair(RoleId::Role0).unwrap();
     // transform Catalyst ID URI form to the ID form
->>>>>>> 23ece120
     let kid = kid.as_id();
 
     let content = serde_json::to_vec(&serde_json::Value::Null).unwrap();

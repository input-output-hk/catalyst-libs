--- conflicted
+++ resolved
@@ -7,11 +7,7 @@
 
 mod common;
 
-<<<<<<< HEAD
-type PostCheck = dyn Fn(&CatalystSignedDocument) -> bool;
-=======
 type PostCheck = dyn Fn(&CatalystSignedDocument) -> anyhow::Result<()>;
->>>>>>> 648ace37
 
 struct TestCase {
     name: &'static str,

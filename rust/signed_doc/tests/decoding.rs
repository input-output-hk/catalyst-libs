//! Integration test for COSE decoding part.

use catalyst_signed_doc::{doc_types::deprecated, providers::tests::TestVerifyingKeyProvider, *};
use catalyst_types::catalyst_id::role_index::RoleId;
use common::create_dummy_key_pair;
use coset::{CborSerializable, TaggedCborSerializable};
use ed25519_dalek::ed25519::signature::Signer;
use minicbor::{data::Tag, Encoder};

mod common;

<<<<<<< HEAD
#[test]
fn catalyst_signed_doc_cbor_roundtrip_kid_as_id_test() {
    catalyst_signed_doc_cbor_roundtrip_kid_as_id(common::test_metadata());
    catalyst_signed_doc_cbor_roundtrip_kid_as_id(common::test_metadata_specific_type(
        Some(deprecated::PROPOSAL_DOCUMENT_UUID_TYPE.try_into().unwrap()),
        None,
    ));
}

#[allow(clippy::unwrap_used)]
fn catalyst_signed_doc_cbor_roundtrip_kid_as_id(data: (UuidV7, UuidV4, serde_json::Value)) {
    let (_, _, metadata_fields) = data;
    let (sk, _, kid) = create_dummy_key_pair(RoleId::Role0).unwrap();
    // transform Catalyst ID URI form to the ID form
    let kid = kid.as_id();

    let content = serde_json::to_vec(&serde_json::Value::Null).unwrap();

    let doc = Builder::new()
        .with_json_metadata(metadata_fields.clone())
        .unwrap()
        .with_decoded_content(content.clone())
        .add_signature(|m| sk.sign(&m).to_vec(), &kid)
        .unwrap()
        .build();

    assert!(doc.problem_report().is_problematic());
}

=======
>>>>>>> 98656f97
#[tokio::test]
async fn catalyst_signed_doc_parameters_aliases_test() {
    catalyst_signed_doc_parameters_aliases(common::test_metadata()).await;
    catalyst_signed_doc_parameters_aliases(common::test_metadata_specific_type(
        Some(deprecated::PROPOSAL_DOCUMENT_UUID_TYPE.try_into().unwrap()),
        None,
    ))
    .await;
}

#[allow(clippy::unwrap_used)]
#[allow(clippy::too_many_lines)]
async fn catalyst_signed_doc_parameters_aliases(data: (UuidV7, UuidV4, serde_json::Value)) {
    let (_, _, metadata_fields) = data;
    let (sk, pk, kid) = common::create_dummy_key_pair(RoleId::Role0).unwrap();
    let mut provider = TestVerifyingKeyProvider::default();
    provider.add_pk(kid.clone(), pk);

    let content = serde_json::to_vec(&serde_json::Value::Null).unwrap();

    let doc = Builder::new()
        .with_json_metadata(metadata_fields.clone())
        .unwrap()
        .with_decoded_content(content.clone())
        .unwrap()
        .build();
    assert!(!doc.problem_report().is_problematic());

    let parameters_val = doc.doc_meta().parameters().unwrap();
    let parameters_val_cbor =
        coset::cbor::Value::from_slice(minicbor::to_vec(parameters_val).unwrap().as_slice())
            .unwrap();
    // replace parameters with the alias values `category_id`, `brand_id`, `campaign_id`.
    let bytes: Vec<u8> = doc.try_into().unwrap();
    let mut cose = coset::CoseSign::from_tagged_slice(bytes.as_slice()).unwrap();
    cose.protected.original_data = None;
    cose.protected
        .header
        .rest
        .retain(|(l, _)| l != &coset::Label::Text("parameters".to_string()));

    let doc: CatalystSignedDocument = cose
        .clone()
        .to_tagged_vec()
        .unwrap()
        .as_slice()
        .try_into()
        .unwrap();
    assert!(!doc.problem_report().is_problematic());
    assert!(doc.doc_meta().parameters().is_none());

    // case: `category_id`.
    let mut cose_with_category_id = cose.clone();
    cose_with_category_id.protected.header.rest.push((
        coset::Label::Text("category_id".to_string()),
        parameters_val_cbor.clone(),
    ));

    let cbor_bytes = cose_with_category_id.to_tagged_vec().unwrap();
    let doc: CatalystSignedDocument = cbor_bytes.as_slice().try_into().unwrap();
    let doc = doc
        .into_builder()
        .add_signature(|m| sk.sign(&m).to_vec(), kid.clone())
        .unwrap()
        .build();
    assert!(!doc.problem_report().is_problematic());
    assert!(doc.doc_meta().parameters().is_some());
    assert!(validator::validate_signatures(&doc, &provider)
        .await
        .unwrap());

    // case: `brand_id`.
    let mut cose_with_brand_id = cose.clone();
    cose_with_brand_id.protected.header.rest.push((
        coset::Label::Text("brand_id".to_string()),
        parameters_val_cbor.clone(),
    ));

    let cbor_bytes = cose_with_brand_id.to_tagged_vec().unwrap();
    let doc: CatalystSignedDocument = cbor_bytes.as_slice().try_into().unwrap();
    let doc = doc
        .into_builder()
        .add_signature(|m| sk.sign(&m).to_vec(), kid.clone())
        .unwrap()
        .build();
    assert!(!doc.problem_report().is_problematic());
    assert!(doc.doc_meta().parameters().is_some());
    assert!(validator::validate_signatures(&doc, &provider)
        .await
        .unwrap());

    // case: `campaign_id`.
    let mut cose_with_campaign_id = cose.clone();
    cose_with_campaign_id.protected.header.rest.push((
        coset::Label::Text("campaign_id".to_string()),
        parameters_val_cbor.clone(),
    ));

    let cbor_bytes = cose_with_campaign_id.to_tagged_vec().unwrap();
    let doc: CatalystSignedDocument = cbor_bytes.as_slice().try_into().unwrap();
    let doc = doc
        .into_builder()
        .add_signature(|m| sk.sign(&m).to_vec(), kid)
        .unwrap()
        .build();
    assert!(!doc.problem_report().is_problematic());
    assert!(doc.doc_meta().parameters().is_some());
    assert!(validator::validate_signatures(&doc, &provider)
        .await
        .unwrap());

    // `parameters` value along with its aliases are not allowed to be present at the
    let mut cose_with_category_id = cose.clone();
    cose_with_category_id.protected.header.rest.push((
        coset::Label::Text("parameters".to_string()),
        parameters_val_cbor.clone(),
    ));
    cose_with_category_id.protected.header.rest.push((
        coset::Label::Text("category_id".to_string()),
        parameters_val_cbor.clone(),
    ));
    cose_with_category_id.protected.header.rest.push((
        coset::Label::Text("brand_id".to_string()),
        parameters_val_cbor.clone(),
    ));
    cose_with_category_id.protected.header.rest.push((
        coset::Label::Text("campaign_id".to_string()),
        parameters_val_cbor.clone(),
    ));

    let doc: CatalystSignedDocument = cose_with_category_id
        .to_tagged_vec()
        .unwrap()
        .as_slice()
        .try_into()
        .unwrap();
    assert!(doc.problem_report().is_problematic());
}

type PostCheck = dyn Fn(&CatalystSignedDocument) -> bool;

struct TestCase {
    name: &'static str,
    bytes_gen: Box<dyn Fn() -> anyhow::Result<Encoder<Vec<u8>>>>,
    // If the provided bytes can be even decoded without error (valid COSE or not).
    // If set to `false` all further checks will not even happen.
    can_decode: bool,
    // If the decoded doc is a valid `CatalystSignedDocument`, underlying problem report is empty.
    valid_doc: bool,
    post_checks: Option<Box<PostCheck>>,
}

fn decoding_empty_bytes_case() -> TestCase {
    TestCase {
        name: "Decoding empty bytes",
        bytes_gen: Box::new(|| Ok(Encoder::new(Vec::new()))),
        can_decode: false,
        valid_doc: false,
        post_checks: None,
    }
}

#[allow(clippy::unwrap_used)]
fn signed_doc_with_all_fields_case() -> TestCase {
    let uuid_v7 = UuidV7::new();
    let uuid_v4 = UuidV4::new();
<<<<<<< HEAD
    let (sk, _, kid) = create_dummy_key_pair(RoleId::Role0).unwrap();
    let doc_refs: DocumentRefs =
        vec![DocumentRef::new(uuid_v7, uuid_v7, DocLocator::default())].into();
=======
>>>>>>> 98656f97

    TestCase {
        name: "Catalyst Signed Doc with minimally defined metadata fields, signed (one signature), CBOR tagged.",
        bytes_gen: Box::new({
            move || {
                let (_, _, kid) = create_dummy_key_pair(RoleId::Role0).unwrap();

                let mut e = Encoder::new(Vec::new());
                e.tag(Tag::new(98))?;
                e.array(4)?;
                // protected headers (metadata fields)
                let mut p_headers = Encoder::new(Vec::new());

                p_headers.map(4)?;
                p_headers.u8(3)?.encode(ContentType::Json)?;
                p_headers.str("type")?.encode_with(uuid_v4, &mut catalyst_types::uuid::CborContext::Tagged)?;
                p_headers.str("id")?.encode_with(uuid_v7, &mut catalyst_types::uuid::CborContext::Tagged)?;
                p_headers.str("ver")?.encode_with(uuid_v7, &mut catalyst_types::uuid::CborContext::Tagged)?;

                e.bytes(p_headers.into_writer().as_slice())?;
                // empty unprotected headers
                e.map(0)?;
                // content
                e.bytes(serde_json::to_vec(&serde_json::Value::Null)?.as_slice())?;
                // signatures
                // one signature
                e.array(1)?;
                e.array(3)?;
                // protected headers (kid field)
                let mut p_headers = minicbor::Encoder::new(Vec::new());
                p_headers.map(1)?.u8(4)?.encode(kid)?;
                e.bytes(p_headers.into_writer().as_slice())?;
                e.map(0)?;
                e.bytes(&[1,2,3])?;
                Ok(e)
            }
        }),
        can_decode: true,
        valid_doc: true,
        post_checks: Some(Box::new({
            move |doc| {
                (doc.doc_type().unwrap() == &DocType::from(uuid_v4))
                    && (doc.doc_id().unwrap() == uuid_v7)
                    && (doc.doc_ver().unwrap() == uuid_v7)
                    && (doc.doc_content_type().unwrap() == ContentType::Json)
<<<<<<< HEAD
                    && (doc.doc_content_encoding().unwrap() == ContentEncoding::Brotli)
                    && (doc.doc_meta().doc_ref().unwrap() == &doc_refs)
                    && (doc.doc_meta().reply().unwrap() == &doc_refs)
                    && (doc.doc_meta().template().unwrap() == &doc_refs)
                    && (doc.doc_meta().parameters().unwrap() == &doc_refs)
                    && (doc.doc_meta().section().unwrap() == &"$".parse::<Section>().unwrap())
                    && (doc.doc_meta().collabs() == ["Alex1".to_string(), "Alex2".to_string()])
                    && (doc.doc_content().decoded_bytes().unwrap()
                        == serde_json::to_vec(&serde_json::Value::Null).unwrap())
                    && (doc.kids() == vec![kid.clone()])
=======
                    && (doc.encoded_content()
                        == serde_json::to_vec(&serde_json::Value::Null).unwrap()) && doc.kids().len() == 1
>>>>>>> 98656f97
            }
        })),
    }
}

#[test]
fn catalyst_signed_doc_decoding_test() {
    let test_cases = [
        decoding_empty_bytes_case(),
        signed_doc_with_all_fields_case(),
    ];

    for case in test_cases {
        let bytes = case.bytes_gen.as_ref()().unwrap().into_writer();
        let doc_res = CatalystSignedDocument::try_from(bytes.as_slice());
        assert_eq!(
            doc_res.is_ok(),
            case.can_decode,
            "Case: [{}], error: {:?}",
            case.name,
            doc_res.err()
        );
        if let Ok(doc) = doc_res {
            assert_eq!(
                !doc.problem_report().is_problematic(),
                case.valid_doc,
                "Case: [{}]. Problem report: {:?}",
                case.name,
                doc.problem_report()
            );

            if let Some(post_checks) = &case.post_checks {
                assert!(
                    (post_checks.as_ref())(&doc),
                    "Case: [{}]. Post checks fails",
                    case.name
                );
            }

            assert_eq!(
                bytes,
                Vec::<u8>::try_from(doc).unwrap(),
                "Case: [{}]. Asymmetric encoding and decoding procedure",
                case.name
            );
        }
    }
}<|MERGE_RESOLUTION|>--- conflicted
+++ resolved
@@ -9,38 +9,6 @@
 
 mod common;
 
-<<<<<<< HEAD
-#[test]
-fn catalyst_signed_doc_cbor_roundtrip_kid_as_id_test() {
-    catalyst_signed_doc_cbor_roundtrip_kid_as_id(common::test_metadata());
-    catalyst_signed_doc_cbor_roundtrip_kid_as_id(common::test_metadata_specific_type(
-        Some(deprecated::PROPOSAL_DOCUMENT_UUID_TYPE.try_into().unwrap()),
-        None,
-    ));
-}
-
-#[allow(clippy::unwrap_used)]
-fn catalyst_signed_doc_cbor_roundtrip_kid_as_id(data: (UuidV7, UuidV4, serde_json::Value)) {
-    let (_, _, metadata_fields) = data;
-    let (sk, _, kid) = create_dummy_key_pair(RoleId::Role0).unwrap();
-    // transform Catalyst ID URI form to the ID form
-    let kid = kid.as_id();
-
-    let content = serde_json::to_vec(&serde_json::Value::Null).unwrap();
-
-    let doc = Builder::new()
-        .with_json_metadata(metadata_fields.clone())
-        .unwrap()
-        .with_decoded_content(content.clone())
-        .add_signature(|m| sk.sign(&m).to_vec(), &kid)
-        .unwrap()
-        .build();
-
-    assert!(doc.problem_report().is_problematic());
-}
-
-=======
->>>>>>> 98656f97
 #[tokio::test]
 async fn catalyst_signed_doc_parameters_aliases_test() {
     catalyst_signed_doc_parameters_aliases(common::test_metadata()).await;
@@ -207,12 +175,8 @@
 fn signed_doc_with_all_fields_case() -> TestCase {
     let uuid_v7 = UuidV7::new();
     let uuid_v4 = UuidV4::new();
-<<<<<<< HEAD
-    let (sk, _, kid) = create_dummy_key_pair(RoleId::Role0).unwrap();
     let doc_refs: DocumentRefs =
         vec![DocumentRef::new(uuid_v7, uuid_v7, DocLocator::default())].into();
-=======
->>>>>>> 98656f97
 
     TestCase {
         name: "Catalyst Signed Doc with minimally defined metadata fields, signed (one signature), CBOR tagged.",
@@ -258,21 +222,12 @@
                     && (doc.doc_id().unwrap() == uuid_v7)
                     && (doc.doc_ver().unwrap() == uuid_v7)
                     && (doc.doc_content_type().unwrap() == ContentType::Json)
-<<<<<<< HEAD
-                    && (doc.doc_content_encoding().unwrap() == ContentEncoding::Brotli)
                     && (doc.doc_meta().doc_ref().unwrap() == &doc_refs)
                     && (doc.doc_meta().reply().unwrap() == &doc_refs)
                     && (doc.doc_meta().template().unwrap() == &doc_refs)
                     && (doc.doc_meta().parameters().unwrap() == &doc_refs)
-                    && (doc.doc_meta().section().unwrap() == &"$".parse::<Section>().unwrap())
-                    && (doc.doc_meta().collabs() == ["Alex1".to_string(), "Alex2".to_string()])
-                    && (doc.doc_content().decoded_bytes().unwrap()
-                        == serde_json::to_vec(&serde_json::Value::Null).unwrap())
-                    && (doc.kids() == vec![kid.clone()])
-=======
                     && (doc.encoded_content()
                         == serde_json::to_vec(&serde_json::Value::Null).unwrap()) && doc.kids().len() == 1
->>>>>>> 98656f97
             }
         })),
     }

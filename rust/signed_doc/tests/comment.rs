--- conflicted
+++ resolved
@@ -10,26 +10,16 @@
 #[tokio::test]
 async fn test_valid_comment_doc() {
     let (proposal_doc, proposal_doc_id, proposal_doc_ver) =
-<<<<<<< HEAD
-        common::create_dummy_doc(doc_types::PROPOSAL_UUID_TYPE).unwrap();
-    let (template_doc, template_doc_id, template_doc_ver) =
-        common::create_dummy_doc(doc_types::deprecated::COMMENT_TEMPLATE_UUID_TYPE).unwrap();
-=======
         common::create_dummy_doc(deprecated::PROPOSAL_DOCUMENT_UUID_TYPE).unwrap();
     let (template_doc, template_doc_id, template_doc_ver) =
         common::create_dummy_doc(deprecated::COMMENT_TEMPLATE_UUID_TYPE).unwrap();
->>>>>>> 320eaf46
 
     let uuid_v7 = UuidV7::new();
     let (doc, ..) = common::create_dummy_signed_doc(
         serde_json::json!({
             "content-type": ContentType::Json.to_string(),
             "content-encoding": ContentEncoding::Brotli.to_string(),
-<<<<<<< HEAD
-            "type": doc_types::PROPOSAL_COMMENT_DOC.clone(),
-=======
             "type": doc_types::PROPOSAL_COMMENT.clone(),
->>>>>>> 320eaf46
             "id": uuid_v7.to_string(),
             "ver": uuid_v7.to_string(),
             "template": {
@@ -58,15 +48,9 @@
 #[tokio::test]
 async fn test_valid_comment_doc_old_type() {
     let (proposal_doc, proposal_doc_id, proposal_doc_ver) =
-<<<<<<< HEAD
-        common::create_dummy_doc(doc_types::PROPOSAL_UUID_TYPE).unwrap();
-    let (template_doc, template_doc_id, template_doc_ver) =
-        common::create_dummy_doc(doc_types::deprecated::COMMENT_TEMPLATE_UUID_TYPE).unwrap();
-=======
         common::create_dummy_doc(deprecated::PROPOSAL_DOCUMENT_UUID_TYPE).unwrap();
     let (template_doc, template_doc_id, template_doc_ver) =
         common::create_dummy_doc(deprecated::COMMENT_TEMPLATE_UUID_TYPE).unwrap();
->>>>>>> 320eaf46
 
     let uuid_v7 = UuidV7::new();
     let (doc, ..) = common::create_dummy_signed_doc(
@@ -74,11 +58,7 @@
             "content-type": ContentType::Json.to_string(),
             "content-encoding": ContentEncoding::Brotli.to_string(),
             // Using old (single uuid)
-<<<<<<< HEAD
-            "type": doc_types::deprecated::COMMENT_DOCUMENT_UUID_TYPE,
-=======
             "type": deprecated::COMMENT_DOCUMENT_UUID_TYPE,
->>>>>>> 320eaf46
             "id": uuid_v7.to_string(),
             "ver": uuid_v7.to_string(),
             "template": {
@@ -109,15 +89,9 @@
     let empty_json = serde_json::to_vec(&serde_json::json!({})).unwrap();
 
     let (proposal_doc, proposal_doc_id, proposal_doc_ver) =
-<<<<<<< HEAD
-        common::create_dummy_doc(doc_types::PROPOSAL_UUID_TYPE).unwrap();
-    let (template_doc, template_doc_id, template_doc_ver) =
-        common::create_dummy_doc(doc_types::deprecated::COMMENT_TEMPLATE_UUID_TYPE).unwrap();
-=======
         common::create_dummy_doc(deprecated::PROPOSAL_DOCUMENT_UUID_TYPE).unwrap();
     let (template_doc, template_doc_id, template_doc_ver) =
         common::create_dummy_doc(deprecated::COMMENT_TEMPLATE_UUID_TYPE).unwrap();
->>>>>>> 320eaf46
 
     let comment_doc_id = UuidV7::new();
     let comment_doc_ver = UuidV7::new();
@@ -125,11 +99,7 @@
         .with_json_metadata(serde_json::json!({
             "id": comment_doc_id,
             "ver": comment_doc_ver,
-<<<<<<< HEAD
-            "type": doc_types::PROPOSAL_COMMENT_DOC.clone(),
-=======
             "type": doc_types::PROPOSAL_COMMENT.clone(),
->>>>>>> 320eaf46
             "content-type": ContentType::Json.to_string(),
             "template": { "id": template_doc_id.to_string(), "ver": template_doc_ver.to_string() },
             "ref": {
@@ -146,11 +116,7 @@
         serde_json::json!({
             "content-type": ContentType::Json.to_string(),
             "content-encoding": ContentEncoding::Brotli.to_string(),
-<<<<<<< HEAD
-            "type": doc_types::PROPOSAL_COMMENT_DOC.clone(),
-=======
             "type": doc_types::PROPOSAL_COMMENT.clone(),
->>>>>>> 320eaf46
             "id": uuid_v7.to_string(),
             "ver": uuid_v7.to_string(),
             "template": {
@@ -183,27 +149,17 @@
 
 #[tokio::test]
 async fn test_invalid_comment_doc() {
-<<<<<<< HEAD
-    let (proposal_doc, ..) = common::create_dummy_doc(doc_types::PROPOSAL_UUID_TYPE).unwrap();
-    let (template_doc, template_doc_id, template_doc_ver) =
-        common::create_dummy_doc(doc_types::deprecated::COMMENT_TEMPLATE_UUID_TYPE).unwrap();
-=======
     let (proposal_doc, ..) =
         common::create_dummy_doc(deprecated::PROPOSAL_DOCUMENT_UUID_TYPE).unwrap();
     let (template_doc, template_doc_id, template_doc_ver) =
         common::create_dummy_doc(deprecated::COMMENT_TEMPLATE_UUID_TYPE).unwrap();
->>>>>>> 320eaf46
 
     let uuid_v7 = UuidV7::new();
     let (doc, ..) = common::create_dummy_signed_doc(
         serde_json::json!({
             "content-type": ContentType::Json.to_string(),
             "content-encoding": ContentEncoding::Brotli.to_string(),
-<<<<<<< HEAD
-            "type": doc_types::PROPOSAL_COMMENT_DOC.clone(),
-=======
             "type": doc_types::PROPOSAL_COMMENT.clone(),
->>>>>>> 320eaf46
             "id": uuid_v7.to_string(),
             "ver": uuid_v7.to_string(),
             "template": {

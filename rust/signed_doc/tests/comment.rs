//! Integration test for comment document validation part.

use catalyst_signed_doc::{providers::tests::TestCatalystSignedDocumentProvider, *};
use catalyst_types::id_uri::role_index::RoleIndex;

mod common;

#[tokio::test]
async fn test_valid_comment_doc() {
    let (proposal_doc, proposal_doc_id, proposal_doc_ver) =
        common::create_dummy_doc(doc_types::PROPOSAL_DOCUMENT_UUID_TYPE).unwrap();
    let (template_doc, template_doc_id, template_doc_ver) =
        common::create_dummy_doc(doc_types::COMMENT_TEMPLATE_UUID_TYPE).unwrap();

    let uuid_v7 = UuidV7::new();
<<<<<<< HEAD
    let (doc, ..) = common::create_dummy_signed_doc(
        Some(serde_json::json!({
            "content-type": ContentType::Json.to_string(),
            "content-encoding": ContentEncoding::Brotli.to_string(),
            "type": doc_types::COMMENT_DOCUMENT_UUID_TYPE,
            "id": uuid_v7.to_string(),
            "ver": uuid_v7.to_string(),
            "template": {
              "id": template_doc_id
            },
            "ref": {
                "id": proposal_doc_id
            }
        })),
        RoleIndex::ROLE_0,
    )
=======
    let (doc, ..) = common::create_dummy_signed_doc(Some(serde_json::json!({
        "content-type": ContentType::Json.to_string(),
        "content-encoding": ContentEncoding::Brotli.to_string(),
        "type": doc_types::COMMENT_DOCUMENT_UUID_TYPE,
        "id": uuid_v7.to_string(),
        "ver": uuid_v7.to_string(),
        "template": {
          "id": template_doc_id,
          "ver": template_doc_ver
        },
        "ref": {
            "id": proposal_doc_id,
            "ver": proposal_doc_ver
        }
    })))
>>>>>>> 41ea8116
    .unwrap();

    let mut provider = TestCatalystSignedDocumentProvider::default();
    provider.add_document(template_doc).unwrap();
    provider.add_document(proposal_doc).unwrap();

    let is_valid = validator::validate(&doc, &provider).await.unwrap();

    assert!(is_valid);
}

#[tokio::test]
async fn test_valid_comment_doc_with_reply() {
    let empty_json = serde_json::to_vec(&serde_json::json!({})).unwrap();

    let (proposal_doc, proposal_doc_id, proposal_doc_ver) =
        common::create_dummy_doc(doc_types::PROPOSAL_DOCUMENT_UUID_TYPE).unwrap();
    let (template_doc, template_doc_id, template_doc_ver) =
        common::create_dummy_doc(doc_types::COMMENT_TEMPLATE_UUID_TYPE).unwrap();

    let comment_doc_id = UuidV7::new();
    let comment_doc_ver = UuidV7::new();
    let comment_doc = Builder::new()
        .with_json_metadata(serde_json::json!({
            "id": comment_doc_id,
            "ver": comment_doc_ver,
            "type": doc_types::COMMENT_DOCUMENT_UUID_TYPE,
            "content-type": ContentType::Json.to_string(),
            "template": { "id": template_doc_id.to_string(), "ver": template_doc_ver.to_string() },
            "ref": {
                "id": proposal_doc_id,
                "ver": proposal_doc_ver
            },
        }))
        .unwrap()
        .with_decoded_content(empty_json.clone())
        .build();

    let uuid_v7 = UuidV7::new();
<<<<<<< HEAD
    let (doc, ..) = common::create_dummy_signed_doc(
        Some(serde_json::json!({
            "content-type": ContentType::Json.to_string(),
            "content-encoding": ContentEncoding::Brotli.to_string(),
            "type": doc_types::COMMENT_DOCUMENT_UUID_TYPE,
            "id": uuid_v7.to_string(),
            "ver": uuid_v7.to_string(),
            "template": {
              "id": template_doc_id
            },
            "ref": {
                "id": proposal_doc_id
            },
            "reply": {
                "id": comment_doc_id,
                "ver": uuid_v7
            }
        })),
        RoleIndex::ROLE_0,
    )
=======
    let (doc, ..) = common::create_dummy_signed_doc(Some(serde_json::json!({
        "content-type": ContentType::Json.to_string(),
        "content-encoding": ContentEncoding::Brotli.to_string(),
        "type": doc_types::COMMENT_DOCUMENT_UUID_TYPE,
        "id": uuid_v7.to_string(),
        "ver": uuid_v7.to_string(),
        "template": {
          "id": template_doc_id,
          "ver": template_doc_ver
        },
        "ref": {
            "id": proposal_doc_id,
            "ver": proposal_doc_ver
        },
        "reply": {
            "id": comment_doc_id,
            "ver": comment_doc_ver
        }
    })))
>>>>>>> 41ea8116
    .unwrap();

    let mut provider = TestCatalystSignedDocumentProvider::default();
    provider.add_document(template_doc).unwrap();
    provider.add_document(proposal_doc).unwrap();
    provider.add_document(comment_doc).unwrap();

    let is_valid = validator::validate(&doc, &provider).await.unwrap();

    assert!(is_valid);
}

#[tokio::test]
async fn test_invalid_comment_doc() {
    let (proposal_doc, ..) =
        common::create_dummy_doc(doc_types::PROPOSAL_DOCUMENT_UUID_TYPE).unwrap();
    let (template_doc, template_doc_id, template_doc_ver) =
        common::create_dummy_doc(doc_types::COMMENT_TEMPLATE_UUID_TYPE).unwrap();

    let uuid_v7 = UuidV7::new();
<<<<<<< HEAD
    let (doc, ..) = common::create_dummy_signed_doc(
        Some(serde_json::json!({
            "content-type": ContentType::Json.to_string(),
            "content-encoding": ContentEncoding::Brotli.to_string(),
            "type": doc_types::COMMENT_DOCUMENT_UUID_TYPE,
            "id": uuid_v7.to_string(),
            "ver": uuid_v7.to_string(),
            "template": {
              "id": template_doc_id
            },
            // without ref
            "ref": serde_json::Value::Null
        })),
        RoleIndex::ROLE_0,
    )
=======
    let (doc, ..) = common::create_dummy_signed_doc(Some(serde_json::json!({
        "content-type": ContentType::Json.to_string(),
        "content-encoding": ContentEncoding::Brotli.to_string(),
        "type": doc_types::COMMENT_DOCUMENT_UUID_TYPE,
        "id": uuid_v7.to_string(),
        "ver": uuid_v7.to_string(),
        "template": {
          "id": template_doc_id,
          "ver": template_doc_ver
        },
        // without ref
        "ref": serde_json::Value::Null
    })))
>>>>>>> 41ea8116
    .unwrap();

    let mut provider = TestCatalystSignedDocumentProvider::default();
    provider.add_document(template_doc).unwrap();
    provider.add_document(proposal_doc).unwrap();

    let is_valid = validator::validate(&doc, &provider).await.unwrap();

    assert!(!is_valid);
}<|MERGE_RESOLUTION|>--- conflicted
+++ resolved
@@ -13,7 +13,6 @@
         common::create_dummy_doc(doc_types::COMMENT_TEMPLATE_UUID_TYPE).unwrap();
 
     let uuid_v7 = UuidV7::new();
-<<<<<<< HEAD
     let (doc, ..) = common::create_dummy_signed_doc(
         Some(serde_json::json!({
             "content-type": ContentType::Json.to_string(),
@@ -22,31 +21,16 @@
             "id": uuid_v7.to_string(),
             "ver": uuid_v7.to_string(),
             "template": {
-              "id": template_doc_id
+              "id": template_doc_id,
+              "ver": template_doc_ver
             },
             "ref": {
-                "id": proposal_doc_id
+                "id": proposal_doc_id,
+                "ver": proposal_doc_ver
             }
         })),
         RoleIndex::ROLE_0,
     )
-=======
-    let (doc, ..) = common::create_dummy_signed_doc(Some(serde_json::json!({
-        "content-type": ContentType::Json.to_string(),
-        "content-encoding": ContentEncoding::Brotli.to_string(),
-        "type": doc_types::COMMENT_DOCUMENT_UUID_TYPE,
-        "id": uuid_v7.to_string(),
-        "ver": uuid_v7.to_string(),
-        "template": {
-          "id": template_doc_id,
-          "ver": template_doc_ver
-        },
-        "ref": {
-            "id": proposal_doc_id,
-            "ver": proposal_doc_ver
-        }
-    })))
->>>>>>> 41ea8116
     .unwrap();
 
     let mut provider = TestCatalystSignedDocumentProvider::default();
@@ -86,7 +70,6 @@
         .build();
 
     let uuid_v7 = UuidV7::new();
-<<<<<<< HEAD
     let (doc, ..) = common::create_dummy_signed_doc(
         Some(serde_json::json!({
             "content-type": ContentType::Json.to_string(),
@@ -95,39 +78,20 @@
             "id": uuid_v7.to_string(),
             "ver": uuid_v7.to_string(),
             "template": {
-              "id": template_doc_id
+              "id": template_doc_id,
+              "ver": template_doc_ver
             },
             "ref": {
-                "id": proposal_doc_id
+                "id": proposal_doc_id,
+                "ver": proposal_doc_ver
             },
             "reply": {
                 "id": comment_doc_id,
-                "ver": uuid_v7
+                "ver": comment_doc_ver
             }
         })),
         RoleIndex::ROLE_0,
     )
-=======
-    let (doc, ..) = common::create_dummy_signed_doc(Some(serde_json::json!({
-        "content-type": ContentType::Json.to_string(),
-        "content-encoding": ContentEncoding::Brotli.to_string(),
-        "type": doc_types::COMMENT_DOCUMENT_UUID_TYPE,
-        "id": uuid_v7.to_string(),
-        "ver": uuid_v7.to_string(),
-        "template": {
-          "id": template_doc_id,
-          "ver": template_doc_ver
-        },
-        "ref": {
-            "id": proposal_doc_id,
-            "ver": proposal_doc_ver
-        },
-        "reply": {
-            "id": comment_doc_id,
-            "ver": comment_doc_ver
-        }
-    })))
->>>>>>> 41ea8116
     .unwrap();
 
     let mut provider = TestCatalystSignedDocumentProvider::default();
@@ -148,7 +112,6 @@
         common::create_dummy_doc(doc_types::COMMENT_TEMPLATE_UUID_TYPE).unwrap();
 
     let uuid_v7 = UuidV7::new();
-<<<<<<< HEAD
     let (doc, ..) = common::create_dummy_signed_doc(
         Some(serde_json::json!({
             "content-type": ContentType::Json.to_string(),
@@ -157,28 +120,14 @@
             "id": uuid_v7.to_string(),
             "ver": uuid_v7.to_string(),
             "template": {
-              "id": template_doc_id
+              "id": template_doc_id,
+              "ver": template_doc_ver
             },
             // without ref
             "ref": serde_json::Value::Null
         })),
         RoleIndex::ROLE_0,
     )
-=======
-    let (doc, ..) = common::create_dummy_signed_doc(Some(serde_json::json!({
-        "content-type": ContentType::Json.to_string(),
-        "content-encoding": ContentEncoding::Brotli.to_string(),
-        "type": doc_types::COMMENT_DOCUMENT_UUID_TYPE,
-        "id": uuid_v7.to_string(),
-        "ver": uuid_v7.to_string(),
-        "template": {
-          "id": template_doc_id,
-          "ver": template_doc_ver
-        },
-        // without ref
-        "ref": serde_json::Value::Null
-    })))
->>>>>>> 41ea8116
     .unwrap();
 
     let mut provider = TestCatalystSignedDocumentProvider::default();

#![allow(dead_code)]

use std::str::FromStr;

use catalyst_signed_doc::*;
use catalyst_types::id_uri::role_index::RoleId;
use ed25519_dalek::ed25519::signature::Signer;

pub fn test_metadata() -> (UuidV7, UuidV4, serde_json::Value) {
    let uuid_v7 = UuidV7::new();
    let uuid_v4 = UuidV4::new();

    let metadata_fields = serde_json::json!({
        "content-type": ContentType::Json.to_string(),
        "content-encoding": ContentEncoding::Brotli.to_string(),
        "type": uuid_v4.to_string(),
        "id": uuid_v7.to_string(),
        "ver": uuid_v7.to_string(),
        "ref": {"id": uuid_v7.to_string(), "ver": uuid_v7.to_string()},
        "reply": {"id": uuid_v7.to_string(), "ver": uuid_v7.to_string()},
        "template": {"id": uuid_v7.to_string(), "ver": uuid_v7.to_string()},
        "section": "$".to_string(),
        "collabs": vec!["Alex1".to_string(), "Alex2".to_string()],
        "campaign_id": {"id": uuid_v7.to_string(), "ver": uuid_v7.to_string()},
        "election_id":  uuid_v4.to_string(),
        "brand_id":  {"id": uuid_v7.to_string(), "ver": uuid_v7.to_string()},
        "category_id": {"id": uuid_v7.to_string(), "ver": uuid_v7.to_string()},
    });

    (uuid_v7, uuid_v4, metadata_fields)
}

pub fn create_dummy_key_pair(
    role_index: RoleId,
) -> anyhow::Result<(
    ed25519_dalek::SigningKey,
    ed25519_dalek::VerifyingKey,
    IdUri,
)> {
    let sk = create_signing_key();
    let pk = sk.verifying_key();
    let kid = IdUri::from_str(&format!(
        "id.catalyst://cardano/{}/{role_index}/0",
        base64_url::encode(pk.as_bytes())
    ))?;

    Ok((sk, pk, kid))
}

pub fn create_dummy_doc(
    doc_type_id: Uuid,
) -> anyhow::Result<(CatalystSignedDocument, UuidV7, UuidV7)> {
    let empty_json = serde_json::to_vec(&serde_json::json!({}))?;

    let doc_id = UuidV7::new();
    let doc_ver = UuidV7::new();

    let doc = Builder::new()
        .with_json_metadata(serde_json::json!({
            "content-type": ContentType::Json.to_string(),
            "type": doc_type_id,
            "id": doc_id,
            "ver": doc_ver,
            "template": { "id": doc_id.to_string(), "ver": doc_ver.to_string() }
        }))?
        .with_decoded_content(empty_json.clone())
        .build();

    Ok((doc, doc_id, doc_ver))
}

pub fn create_signing_key() -> ed25519_dalek::SigningKey {
    let mut csprng = rand::rngs::OsRng;
    ed25519_dalek::SigningKey::generate(&mut csprng)
}

pub fn create_dummy_signed_doc(
<<<<<<< HEAD
    with_metadata: Option<serde_json::Value>, with_role_index: RoleId,
=======
    metadata: serde_json::Value, content: Vec<u8>, with_role_index: RoleIndex,
>>>>>>> b552d176
) -> anyhow::Result<(CatalystSignedDocument, ed25519_dalek::VerifyingKey, IdUri)> {
    let (sk, pk, kid) = create_dummy_key_pair(with_role_index)?;

    let signed_doc = Builder::new()
        .with_decoded_content(content)
        .with_json_metadata(metadata)?
        .add_signature(|m| sk.sign(&m).to_vec(), &kid)?
        .build();

    Ok((signed_doc, pk, kid))
}<|MERGE_RESOLUTION|>--- conflicted
+++ resolved
@@ -75,11 +75,7 @@
 }
 
 pub fn create_dummy_signed_doc(
-<<<<<<< HEAD
-    with_metadata: Option<serde_json::Value>, with_role_index: RoleId,
-=======
-    metadata: serde_json::Value, content: Vec<u8>, with_role_index: RoleIndex,
->>>>>>> b552d176
+    metadata: serde_json::Value, content: Vec<u8>, with_role_index: RoleId,
 ) -> anyhow::Result<(CatalystSignedDocument, ed25519_dalek::VerifyingKey, IdUri)> {
     let (sk, pk, kid) = create_dummy_key_pair(with_role_index)?;
 

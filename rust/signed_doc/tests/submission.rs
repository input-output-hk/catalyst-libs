//! Test for proposal submission action.

use catalyst_signed_doc::{providers::tests::TestCatalystSignedDocumentProvider, *};
use catalyst_types::id_uri::role_index::RoleIndex;

mod common;

#[tokio::test]
async fn test_valid_submission_action() {
    let (proposal_doc, proposal_doc_id, proposal_doc_ver) =
        common::create_dummy_doc(doc_types::PROPOSAL_DOCUMENT_UUID_TYPE).unwrap();

    let uuid_v7 = UuidV7::new();
<<<<<<< HEAD
    let (doc, ..) = common::create_dummy_signed_doc(
        Some(serde_json::json!({
            "content-type": ContentType::Json.to_string(),
            "content-encoding": ContentEncoding::Brotli.to_string(),
            "type": doc_types::PROPOSAL_ACTION_DOCUMENT_UUID_TYPE,
            "id": uuid_v7.to_string(),
            "ver": uuid_v7.to_string(),
            "ref": {
                "id": proposal_doc_id
            },
        })),
        RoleIndex::PROPOSER,
    )
=======
    let (doc, ..) = common::create_dummy_signed_doc(Some(serde_json::json!({
        "content-type": ContentType::Json.to_string(),
        "content-encoding": ContentEncoding::Brotli.to_string(),
        "type": doc_types::PROPOSAL_ACTION_DOCUMENT_UUID_TYPE,
        "id": uuid_v7.to_string(),
        "ver": uuid_v7.to_string(),
        "ref": {
            "id": proposal_doc_id,
            "ver": proposal_doc_ver
        },
    })))
>>>>>>> 41ea8116
    .unwrap();

    let mut provider = TestCatalystSignedDocumentProvider::default();
    provider.add_document(proposal_doc).unwrap();

    let is_valid = validator::validate(&doc, &provider).await.unwrap();

    assert!(is_valid);
}

#[tokio::test]
async fn test_valid_submission_action_with_empty_provider() {
    let proposal_doc_id = UuidV7::new();
    let proposal_doc_ver = UuidV7::new();

    let uuid_v7 = UuidV7::new();
<<<<<<< HEAD
    let (doc, ..) = common::create_dummy_signed_doc(
        Some(serde_json::json!({
            "content-type": ContentType::Json.to_string(),
            "content-encoding": ContentEncoding::Brotli.to_string(),
            "type": doc_types::PROPOSAL_ACTION_DOCUMENT_UUID_TYPE,
            "id": uuid_v7.to_string(),
            "ver": uuid_v7.to_string(),
            "ref": {
                "id": proposal_doc_id
            },
        })),
        RoleIndex::PROPOSER,
    )
=======
    let (doc, ..) = common::create_dummy_signed_doc(Some(serde_json::json!({
        "content-type": ContentType::Json.to_string(),
        "content-encoding": ContentEncoding::Brotli.to_string(),
        "type": doc_types::PROPOSAL_ACTION_DOCUMENT_UUID_TYPE,
        "id": uuid_v7.to_string(),
        "ver": uuid_v7.to_string(),
        "ref": {
            "id": proposal_doc_id,
            "ver": proposal_doc_ver
        },
    })))
>>>>>>> 41ea8116
    .unwrap();

    let provider = TestCatalystSignedDocumentProvider::default();

    let is_valid = validator::validate(&doc, &provider).await.unwrap();

    assert!(!is_valid);
}

#[tokio::test]
async fn test_invalid_submission_action() {
    let uuid_v7 = UuidV7::new();
    let (doc, ..) = common::create_dummy_signed_doc(
        Some(serde_json::json!({
            "content-type": ContentType::Json.to_string(),
            "content-encoding": ContentEncoding::Brotli.to_string(),
            "type": doc_types::PROPOSAL_ACTION_DOCUMENT_UUID_TYPE,
            "id": uuid_v7.to_string(),
            "ver": uuid_v7.to_string(),
            // without specifying ref
            "ref": serde_json::Value::Null,
        })),
        RoleIndex::PROPOSER,
    )
    .unwrap();

    let provider = TestCatalystSignedDocumentProvider::default();

    let is_valid = validator::validate(&doc, &provider).await.unwrap();

    assert!(!is_valid);
}<|MERGE_RESOLUTION|>--- conflicted
+++ resolved
@@ -11,7 +11,6 @@
         common::create_dummy_doc(doc_types::PROPOSAL_DOCUMENT_UUID_TYPE).unwrap();
 
     let uuid_v7 = UuidV7::new();
-<<<<<<< HEAD
     let (doc, ..) = common::create_dummy_signed_doc(
         Some(serde_json::json!({
             "content-type": ContentType::Json.to_string(),
@@ -20,24 +19,12 @@
             "id": uuid_v7.to_string(),
             "ver": uuid_v7.to_string(),
             "ref": {
-                "id": proposal_doc_id
+                "id": proposal_doc_id,
+                "ver": proposal_doc_ver
             },
         })),
         RoleIndex::PROPOSER,
     )
-=======
-    let (doc, ..) = common::create_dummy_signed_doc(Some(serde_json::json!({
-        "content-type": ContentType::Json.to_string(),
-        "content-encoding": ContentEncoding::Brotli.to_string(),
-        "type": doc_types::PROPOSAL_ACTION_DOCUMENT_UUID_TYPE,
-        "id": uuid_v7.to_string(),
-        "ver": uuid_v7.to_string(),
-        "ref": {
-            "id": proposal_doc_id,
-            "ver": proposal_doc_ver
-        },
-    })))
->>>>>>> 41ea8116
     .unwrap();
 
     let mut provider = TestCatalystSignedDocumentProvider::default();
@@ -54,7 +41,6 @@
     let proposal_doc_ver = UuidV7::new();
 
     let uuid_v7 = UuidV7::new();
-<<<<<<< HEAD
     let (doc, ..) = common::create_dummy_signed_doc(
         Some(serde_json::json!({
             "content-type": ContentType::Json.to_string(),
@@ -63,24 +49,12 @@
             "id": uuid_v7.to_string(),
             "ver": uuid_v7.to_string(),
             "ref": {
-                "id": proposal_doc_id
+                "id": proposal_doc_id,
+                "ver": proposal_doc_ver
             },
         })),
         RoleIndex::PROPOSER,
     )
-=======
-    let (doc, ..) = common::create_dummy_signed_doc(Some(serde_json::json!({
-        "content-type": ContentType::Json.to_string(),
-        "content-encoding": ContentEncoding::Brotli.to_string(),
-        "type": doc_types::PROPOSAL_ACTION_DOCUMENT_UUID_TYPE,
-        "id": uuid_v7.to_string(),
-        "ver": uuid_v7.to_string(),
-        "ref": {
-            "id": proposal_doc_id,
-            "ver": proposal_doc_ver
-        },
-    })))
->>>>>>> 41ea8116
     .unwrap();
 
     let provider = TestCatalystSignedDocumentProvider::default();

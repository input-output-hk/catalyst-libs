//! Test for proposal submission action.

use catalyst_signed_doc::{providers::tests::TestCatalystSignedDocumentProvider, *};
use catalyst_types::id_uri::role_index::RoleId;

mod common;

#[tokio::test]
async fn test_valid_submission_action() {
    let (proposal_doc, proposal_doc_id, proposal_doc_ver) =
        common::create_dummy_doc(doc_types::PROPOSAL_DOCUMENT_UUID_TYPE).unwrap();

    let uuid_v7 = UuidV7::new();
    let (doc, ..) = common::create_dummy_signed_doc(
        serde_json::json!({
            "content-type": ContentType::Json.to_string(),
            "content-encoding": ContentEncoding::Brotli.to_string(),
            "type": doc_types::PROPOSAL_ACTION_DOCUMENT_UUID_TYPE,
            "id": uuid_v7.to_string(),
            "ver": uuid_v7.to_string(),
            "ref": {
                "id": proposal_doc_id,
                "ver": proposal_doc_ver
            },
<<<<<<< HEAD
        })),
        RoleId::Proposer,
=======
        }),
        serde_json::to_vec(&serde_json::json!({
            "action": "final"
        }))
        .unwrap(),
        RoleIndex::PROPOSER,
>>>>>>> b552d176
    )
    .unwrap();

    let mut provider = TestCatalystSignedDocumentProvider::default();
    provider.add_document(proposal_doc).unwrap();
    let is_valid = validator::validate(&doc, &provider).await.unwrap();
    assert!(is_valid, "{:?}", doc.problem_report());
}

#[tokio::test]
async fn test_valid_submission_action_with_empty_provider() {
    let proposal_doc_id = UuidV7::new();
    let proposal_doc_ver = UuidV7::new();

    let uuid_v7 = UuidV7::new();
    let (doc, ..) = common::create_dummy_signed_doc(
        serde_json::json!({
            "content-type": ContentType::Json.to_string(),
            "content-encoding": ContentEncoding::Brotli.to_string(),
            "type": doc_types::PROPOSAL_ACTION_DOCUMENT_UUID_TYPE,
            "id": uuid_v7.to_string(),
            "ver": uuid_v7.to_string(),
            "ref": {
                "id": proposal_doc_id,
                "ver": proposal_doc_ver
            },
<<<<<<< HEAD
        })),
        RoleId::Proposer,
=======
        }),
        serde_json::to_vec(&serde_json::json!({
            "action": "final"
        }))
        .unwrap(),
        RoleIndex::PROPOSER,
>>>>>>> b552d176
    )
    .unwrap();

    let provider = TestCatalystSignedDocumentProvider::default();

    let is_valid = validator::validate(&doc, &provider).await.unwrap();

    assert!(!is_valid);
}

#[tokio::test]
async fn test_invalid_submission_action() {
    let uuid_v7 = UuidV7::new();
    // missing `ref` field
    let (doc, ..) = common::create_dummy_signed_doc(
        serde_json::json!({
            "content-type": ContentType::Json.to_string(),
            "content-encoding": ContentEncoding::Brotli.to_string(),
            "type": doc_types::PROPOSAL_ACTION_DOCUMENT_UUID_TYPE,
            "id": uuid_v7.to_string(),
            "ver": uuid_v7.to_string(),
            // without specifying ref
            "ref": serde_json::Value::Null,
<<<<<<< HEAD
        })),
        RoleId::Proposer,
=======
        }),
        serde_json::to_vec(&serde_json::json!({
            "action": "final"
        }))
        .unwrap(),
        RoleIndex::PROPOSER,
>>>>>>> b552d176
    )
    .unwrap();

    let provider = TestCatalystSignedDocumentProvider::default();
    let is_valid = validator::validate(&doc, &provider).await.unwrap();
    assert!(!is_valid);

    // corrupted JSON
    let (proposal_doc, proposal_doc_id, proposal_doc_ver) =
        common::create_dummy_doc(doc_types::PROPOSAL_DOCUMENT_UUID_TYPE).unwrap();
    let uuid_v7 = UuidV7::new();
    let (doc, ..) = common::create_dummy_signed_doc(
        serde_json::json!({
            "content-type": ContentType::Json.to_string(),
            "content-encoding": ContentEncoding::Brotli.to_string(),
            "type": doc_types::PROPOSAL_ACTION_DOCUMENT_UUID_TYPE,
            "id": uuid_v7.to_string(),
            "ver": uuid_v7.to_string(),
            "ref": {
                "id": proposal_doc_id,
                "ver": proposal_doc_ver
            },
        }),
        serde_json::to_vec(&serde_json::Value::Null).unwrap(),
        RoleIndex::PROPOSER,
    )
    .unwrap();

    let mut provider = TestCatalystSignedDocumentProvider::default();
    provider.add_document(proposal_doc).unwrap();
    let is_valid = validator::validate(&doc, &provider).await.unwrap();
    assert!(!is_valid);

    // empty content
    let (proposal_doc, proposal_doc_id, proposal_doc_ver) =
        common::create_dummy_doc(doc_types::PROPOSAL_DOCUMENT_UUID_TYPE).unwrap();
    let uuid_v7 = UuidV7::new();
    let (doc, ..) = common::create_dummy_signed_doc(
        serde_json::json!({
            "content-type": ContentType::Json.to_string(),
            "content-encoding": ContentEncoding::Brotli.to_string(),
            "type": doc_types::PROPOSAL_ACTION_DOCUMENT_UUID_TYPE,
            "id": uuid_v7.to_string(),
            "ver": uuid_v7.to_string(),
            "ref": {
                "id": proposal_doc_id,
                "ver": proposal_doc_ver
            },
        }),
        vec![],
        RoleIndex::PROPOSER,
    )
    .unwrap();

    let mut provider = TestCatalystSignedDocumentProvider::default();
    provider.add_document(proposal_doc).unwrap();
    let is_valid = validator::validate(&doc, &provider).await.unwrap();
    assert!(!is_valid);
}<|MERGE_RESOLUTION|>--- conflicted
+++ resolved
@@ -22,17 +22,12 @@
                 "id": proposal_doc_id,
                 "ver": proposal_doc_ver
             },
-<<<<<<< HEAD
-        })),
-        RoleId::Proposer,
-=======
         }),
         serde_json::to_vec(&serde_json::json!({
             "action": "final"
         }))
         .unwrap(),
-        RoleIndex::PROPOSER,
->>>>>>> b552d176
+        RoleId::Proposer,
     )
     .unwrap();
 
@@ -59,17 +54,12 @@
                 "id": proposal_doc_id,
                 "ver": proposal_doc_ver
             },
-<<<<<<< HEAD
-        })),
-        RoleId::Proposer,
-=======
         }),
         serde_json::to_vec(&serde_json::json!({
             "action": "final"
         }))
         .unwrap(),
-        RoleIndex::PROPOSER,
->>>>>>> b552d176
+        RoleId::Proposer,
     )
     .unwrap();
 
@@ -93,17 +83,12 @@
             "ver": uuid_v7.to_string(),
             // without specifying ref
             "ref": serde_json::Value::Null,
-<<<<<<< HEAD
-        })),
-        RoleId::Proposer,
-=======
         }),
         serde_json::to_vec(&serde_json::json!({
             "action": "final"
         }))
         .unwrap(),
-        RoleIndex::PROPOSER,
->>>>>>> b552d176
+        RoleId::Proposer,
     )
     .unwrap();
 
@@ -128,7 +113,7 @@
             },
         }),
         serde_json::to_vec(&serde_json::Value::Null).unwrap(),
-        RoleIndex::PROPOSER,
+        RoleId::Proposer,
     )
     .unwrap();
 
@@ -154,7 +139,7 @@
             },
         }),
         vec![],
-        RoleIndex::PROPOSER,
+        RoleId::Proposer,
     )
     .unwrap();
 

[package]
name = "catalyst-signed-doc"
version = "0.0.4"
edition.workspace = true
authors.workspace = true
homepage.workspace = true
repository.workspace = true
license.workspace = true

[lints]
workspace = true

[dependencies]
<<<<<<< HEAD
catalyst-types = { version = "0.0.3", path = "../catalyst-types" }
cbork-utils = { version = "0.0.1", path = "../cbork-utils" }
=======
catalyst-types = { version = "0.0.4", git = "https://github.com/input-output-hk/catalyst-libs.git", tag = "r20250724-01" }
>>>>>>> 4ec166be

anyhow = "1.0.95"
serde = { version = "1.0.217", features = ["derive"] }
serde_json = { version = "1.0.134", features = ["raw_value"] }
minicbor = { version = "0.25.1", features = ["half"] }
brotli = "7.0.0"
ed25519-dalek = { version = "2.1.1", features = ["rand_core", "pem"] }
hex = "0.4.3"
strum = { version = "0.27.1", features = ["derive"] }
clap = { version = "4.5.23",  features = ["derive", "env"] }
jsonschema = "0.28.3"
jsonpath-rust = "0.7.5"
futures = "0.3.31"
ed25519-bip32 = "0.4.1" # used by the `mk_signed_doc` cli tool
tracing = "0.1.40"
thiserror = "2.0.11"

[dev-dependencies]
base64-url = "3.0.0"
rand = "0.8.5"
uuid = { version = "1.12.0", features = ["v7"] }
tokio = { version = "1.42.0", features = [ "macros" ] }
test-case = "3.3.1"

[[bin]]
name = "mk_signed_doc"
path = "bins/mk_signed_doc.rs"<|MERGE_RESOLUTION|>--- conflicted
+++ resolved
@@ -11,12 +11,8 @@
 workspace = true
 
 [dependencies]
-<<<<<<< HEAD
-catalyst-types = { version = "0.0.3", path = "../catalyst-types" }
-cbork-utils = { version = "0.0.1", path = "../cbork-utils" }
-=======
 catalyst-types = { version = "0.0.4", git = "https://github.com/input-output-hk/catalyst-libs.git", tag = "r20250724-01" }
->>>>>>> 4ec166be
+cbork-utils = { version = "0.0.1", git = "https://github.com/input-output-hk/catalyst-libs.git", tag = "r20250724-01" }
 
 anyhow = "1.0.95"
 serde = { version = "1.0.217", features = ["derive"] }

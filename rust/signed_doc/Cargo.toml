--- conflicted
+++ resolved
@@ -11,11 +11,7 @@
 workspace = true
 
 [dependencies]
-<<<<<<< HEAD
-catalyst-types = { version = "0.0.2", git = "https://github.com/input-output-hk/catalyst-libs.git", tag = "r20250218-00" }
-=======
 catalyst-types = { version = "0.0.3", git = "https://github.com/input-output-hk/catalyst-libs.git", tag = "r20250220-00" }
->>>>>>> 43252448
 anyhow = "1.0.95"
 serde = { version = "1.0.217", features = ["derive"] }
 serde_json = "1.0.134"
@@ -34,11 +30,7 @@
 base64-url = "3.0.0"
 rand = "0.8.5"
 tokio = { version = "1.42.0", features = [ "macros" ] }
-<<<<<<< HEAD
 ed25519-dalek = { version = "2.1.1", features = ["rand_core", "pem"] }
-=======
-ed25519-dalek = { version = "2.1.1", features = ["rand_core"] }
->>>>>>> 43252448
 
 [[bin]]
 name = "signed-docs"

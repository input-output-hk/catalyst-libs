[package]
name = "catalyst-signed-doc"
version = "0.0.1"
edition.workspace = true
authors.workspace = true
homepage.workspace = true
repository.workspace = true
license.workspace = true

[lints]
workspace = true

[dependencies]
<<<<<<< HEAD
catalyst-types = { version = "0.0.1", git = "https://github.com/input-output-hk/catalyst-libs.git", tag = "r20250204-00" }
=======
rbac-registration = { version = "0.0.2", git = "https://github.com/input-output-hk/catalyst-libs.git", tag = "r20250217-00" }
catalyst-types = { version = "0.0.1", git = "https://github.com/input-output-hk/catalyst-libs.git", tag = "r20250212-00" }
>>>>>>> d32efecc
anyhow = "1.0.95"
serde = { version = "1.0.217", features = ["derive"] }
serde_json = "1.0.134"
coset = "0.3.8"
minicbor = { version = "0.25.1", features = ["half"] }
brotli = "7.0.0"
ed25519-dalek = { version = "2.1.1" }
hex = "0.4.3"
strum = { version = "0.26.3", features = ["derive"] }
<<<<<<< HEAD
clap = { version = "4.5.23",  features = ["derive", "env"] }
jsonschema = "0.28.3"
jsonpath-rust = "0.7.5"
futures = "0.3.31"
=======
clap = { version = "4.5.23", features = ["derive", "env"] }

>>>>>>> d32efecc

[dev-dependencies]
base64-url = "3.0.0"
rand = "0.8.5"
tokio = { version = "1.42.0", features = [ "macros" ] }

[[bin]]
name = "signed-docs"
path = "examples/mk_signed_doc.rs"<|MERGE_RESOLUTION|>--- conflicted
+++ resolved
@@ -11,12 +11,7 @@
 workspace = true
 
 [dependencies]
-<<<<<<< HEAD
-catalyst-types = { version = "0.0.1", git = "https://github.com/input-output-hk/catalyst-libs.git", tag = "r20250204-00" }
-=======
-rbac-registration = { version = "0.0.2", git = "https://github.com/input-output-hk/catalyst-libs.git", tag = "r20250217-00" }
 catalyst-types = { version = "0.0.1", git = "https://github.com/input-output-hk/catalyst-libs.git", tag = "r20250212-00" }
->>>>>>> d32efecc
 anyhow = "1.0.95"
 serde = { version = "1.0.217", features = ["derive"] }
 serde_json = "1.0.134"
@@ -26,15 +21,10 @@
 ed25519-dalek = { version = "2.1.1" }
 hex = "0.4.3"
 strum = { version = "0.26.3", features = ["derive"] }
-<<<<<<< HEAD
 clap = { version = "4.5.23",  features = ["derive", "env"] }
 jsonschema = "0.28.3"
 jsonpath-rust = "0.7.5"
 futures = "0.3.31"
-=======
-clap = { version = "4.5.23", features = ["derive", "env"] }
-
->>>>>>> d32efecc
 
 [dev-dependencies]
 base64-url = "3.0.0"

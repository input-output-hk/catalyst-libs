[package]
name = "catalyst-signed-doc"
version = "0.0.2"
edition.workspace = true
authors.workspace = true
homepage.workspace = true
repository.workspace = true
license.workspace = true

[lints]
workspace = true

[dependencies]
<<<<<<< HEAD
catalyst-types = { version = "0.0.1", git = "https://github.com/input-output-hk/catalyst-libs.git", tag = "r20250212-00" }
=======
rbac-registration = { version = "0.0.3", git = "https://github.com/input-output-hk/catalyst-libs.git", tag = "r20250218-00" }
catalyst-types = { version = "0.0.2", git = "https://github.com/input-output-hk/catalyst-libs.git", tag = "r20250218-00" }
>>>>>>> f76ccf39
anyhow = "1.0.95"
serde = { version = "1.0.217", features = ["derive"] }
serde_json = "1.0.134"
coset = "0.3.8"
minicbor = { version = "0.25.1", features = ["half"] }
brotli = "7.0.0"
ed25519-dalek = { version = "2.1.1" }
hex = "0.4.3"
strum = { version = "0.26.3", features = ["derive"] }
clap = { version = "4.5.23",  features = ["derive", "env"] }
jsonschema = "0.28.3"
jsonpath-rust = "0.7.5"
futures = "0.3.31"

[dev-dependencies]
base64-url = "3.0.0"
rand = "0.8.5"
tokio = { version = "1.42.0", features = [ "macros" ] }
ed25519-dalek = { version = "2.1.1", features = ["rand_core"] }

[[bin]]
name = "signed-docs"
path = "examples/mk_signed_doc.rs"<|MERGE_RESOLUTION|>--- conflicted
+++ resolved
@@ -11,12 +11,7 @@
 workspace = true
 
 [dependencies]
-<<<<<<< HEAD
-catalyst-types = { version = "0.0.1", git = "https://github.com/input-output-hk/catalyst-libs.git", tag = "r20250212-00" }
-=======
-rbac-registration = { version = "0.0.3", git = "https://github.com/input-output-hk/catalyst-libs.git", tag = "r20250218-00" }
 catalyst-types = { version = "0.0.2", git = "https://github.com/input-output-hk/catalyst-libs.git", tag = "r20250218-00" }
->>>>>>> f76ccf39
 anyhow = "1.0.95"
 serde = { version = "1.0.217", features = ["derive"] }
 serde_json = "1.0.134"

--- conflicted
+++ resolved
@@ -11,31 +11,17 @@
 workspace = true
 
 [dependencies]
-<<<<<<< HEAD
-anyhow = "1.0.89"
-serde = { version = "1.0.210", features = ["derive"] }
-serde_json = "1.0"
-jsonschema = "0.18.0"
-coset = "0.3.7"
-brotli = "7.0.0"
-ed25519-dalek = { version = "2.1.1", features = ["pem"] }
-uuid = { version = "1.10.0", features = ["v4", "v7", "serde"] }
-hex = "0.4.3"
-
-[dev-dependencies]
-clap = { version = "4.5.19",  features = ["derive", "env"] }
-=======
-
-[dev-dependencies]
-clap = { version = "4.5.23",  features = ["derive", "env"] }
 anyhow = "1.0.95"
 serde = { version = "1.0.217", features = ["derive"] }
-serde_json = "1.0.134"
+serde_json = "1.0.134"serde = { version = "1.0.210", features = ["derive"] }
+serde_json = "1.0"
 # TODO: Bump this to the latest version and fix the code
 jsonschema = "0.18.3"
 coset = "0.3.8"
 brotli = "7.0.0"
 ed25519-dalek = { version = "2.1.1", features = ["pem"] }
-uuid = { version = "1.11.0", features = ["v4", "serde"] }
-ulid = { version = "1.1.3", features = ["serde"] }
->>>>>>> 8df0b1c5
+uuid = { version = "1.11.0", features = ["v4", "v7", "serde"] }
+hex = "0.4.3"
+
+[dev-dependencies]
+clap = { version = "4.5.23",  features = ["derive", "env"] }
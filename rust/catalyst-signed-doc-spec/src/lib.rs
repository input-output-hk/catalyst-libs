--- conflicted
+++ resolved
@@ -7,21 +7,16 @@
 pub mod headers;
 pub mod is_required;
 pub mod metadata;
-<<<<<<< HEAD
+pub mod payload;
 pub mod signers;
-=======
-pub mod payload;
->>>>>>> 9b04d25f
 
 use std::{collections::HashMap, fmt::Display};
 
 use build_info as build_info_lib;
 
-<<<<<<< HEAD
-use crate::{copyright::Copyright, headers::Headers, metadata::Metadata, signers::Signers};
-=======
-use crate::{copyright::Copyright, headers::Headers, metadata::Metadata, payload::Payload};
->>>>>>> 9b04d25f
+use crate::{
+    copyright::Copyright, headers::Headers, metadata::Metadata, payload::Payload, signers::Signers,
+};
 
 build_info_lib::build_info!(pub(crate) fn build_info);
 
@@ -74,11 +69,8 @@
     pub doc_type: String,
     pub headers: Headers,
     pub metadata: Metadata,
-<<<<<<< HEAD
     pub signers: Signers,
-=======
     pub payload: Payload,
->>>>>>> 9b04d25f
 }
 
 impl CatalystSignedDocSpec {

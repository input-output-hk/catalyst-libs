VERSION 0.8

IMPORT github.com/input-output-hk/catalyst-ci/earthly/rust:v3.2.23 AS rust-ci

COPY_SRC:
    FUNCTION

    COPY --keep-ts --dir \
        Cargo.toml clippy.toml deny.toml rustfmt.toml \
        .cargo .config \
        c509-certificate \
        cardano-chain-follower \
        catalyst-voting vote-tx-v1 vote-tx-v2 \
        cbork cbork-abnf-parser cbork-cddl-parser \
        hermes-ipfs \
<<<<<<< HEAD
        signed_doc \
=======
        rbac-registration \
>>>>>>> 47b5514e
        immutable-ledger .

# builder : Set up our target toolchains, and copy our files.
builder:
    DO rust-ci+SETUP

# sync-cfg: Synchronize local config with CI version.
# Must be run by the developer manually.
sync-cfg:
    FROM +builder
    DO rust-ci+SYNC_STD_CFG

builder-src:
    FROM +builder

    # Don't build the src in the home directory itself, because it contains stuff.
    WORKDIR $HOME/build
    RUN rm -rf *

    # Cached copy of the source we build.
    DO +COPY_SRC

    # Generate Checksums of the source
    DO rust-ci+FINGERPRINT_SRC
    SAVE ARTIFACT ../src_fingerprint.txt

# check : Run basic check.
check:
    FROM +builder-src

    DO rust-ci+EXECUTE --cmd="/scripts/std_checks.py"

# build : Build crates.
build:
    FROM +builder-src

    DO rust-ci+EXECUTE \
        --cmd="/scripts/std_build.py" \
        --args1="--libs=c509-certificate --libs=cardano-chain-follower --libs=hermes-ipfs" \
        --args2="--libs=cbork-cddl-parser --libs=cbork-abnf-parser" \
        --args3="--libs=catalyst-voting --libs=vote-tx-v1 --libs=vote-tx-v2" \
<<<<<<< HEAD
        --args4="--libs=signed_doc" \
        --args5="--bins=cbork/cbork" \
        --args6="--cov_report=$HOME/build/coverage-report.info" \
=======
        --args4="--bins=cbork/cbork --libs=rbac-registration" \
        --args5="--cov_report=$HOME/build/coverage-report.info" \
>>>>>>> 47b5514e
        --output="release/[^\./]+" \
        --junit="cat-libs.junit-report.xml" \
        --coverage="cat-libs.coverage.info" \
        --docs="true"

    SAVE ARTIFACT target/$TARGETARCH/doc doc
    SAVE ARTIFACT target/release/cbork cbork

# build-src-check: Check for any caching issues with the source we are building against.
check-builder-src-cache:
    FROM +builder

    # Don't build the src in the home directory itself, because it contains stuff.
    WORKDIR $HOME/build
    RUN rm -rf *

    COPY +builder-src/src_fingerprint.txt ..

    RUN --no-cache echo "Cache Disabled"

    # Uncached copy of the source we build.
    DO +COPY_SRC

    # Generate Checksums of the source
    DO rust-ci+FINGERPRINT_SRC --FINGERPRINT=src_fingerprint_uncached.txt

    RUN diff ../src_fingerprint.txt ../src_fingerprint_uncached.txt \
        || (echo "ERROR: Source fingerprints do not match. Caching Error Detected!!" && exit 1) \
        && echo "Source fingerprints match. Caching OK."


# local-ci-run: This step simulates the full CI run for local purposes only.
local-ci-run:
    BUILD +check
    BUILD +build<|MERGE_RESOLUTION|>--- conflicted
+++ resolved
@@ -13,11 +13,8 @@
         catalyst-voting vote-tx-v1 vote-tx-v2 \
         cbork cbork-abnf-parser cbork-cddl-parser \
         hermes-ipfs \
-<<<<<<< HEAD
         signed_doc \
-=======
         rbac-registration \
->>>>>>> 47b5514e
         immutable-ledger .
 
 # builder : Set up our target toolchains, and copy our files.
@@ -59,14 +56,8 @@
         --args1="--libs=c509-certificate --libs=cardano-chain-follower --libs=hermes-ipfs" \
         --args2="--libs=cbork-cddl-parser --libs=cbork-abnf-parser" \
         --args3="--libs=catalyst-voting --libs=vote-tx-v1 --libs=vote-tx-v2" \
-<<<<<<< HEAD
-        --args4="--libs=signed_doc" \
-        --args5="--bins=cbork/cbork" \
-        --args6="--cov_report=$HOME/build/coverage-report.info" \
-=======
-        --args4="--bins=cbork/cbork --libs=rbac-registration" \
+        --args4="--bins=cbork/cbork --libs=rbac-registration --libs=signed_doc" \
         --args5="--cov_report=$HOME/build/coverage-report.info" \
->>>>>>> 47b5514e
         --output="release/[^\./]+" \
         --junit="cat-libs.junit-report.xml" \
         --coverage="cat-libs.coverage.info" \

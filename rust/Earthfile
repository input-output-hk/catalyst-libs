VERSION 0.8

IMPORT github.com/input-output-hk/catalyst-ci/earthly/rust:v3.2.05 AS rust-ci

# sync-cfg: Synchronize local config with CI version.
# Must be run by the developer manually.
sync-cfg:
    DO rust-ci+SYNC_STD_CFG

COPY_SRC:
    FUNCTION

    WORKDIR ./build

    COPY --keep-ts --dir \
        Cargo.toml clippy.toml deny.toml rustfmt.toml .cargo .config \
        c509-certificate \
        cardano-chain-follower \
        cbork cbork-abnf-parser cbork-cddl-parser \
        hermes-ipfs  \
        .

FINGERPRINT_SRC:
    FUNCTION

    ARG WHENCE=..
    ARG DIR=build
    ARG FINGERPRINT=src_fingerprint.txt

    RUN cd $WHENCE; \
        tar -C ./ -cf - --sort=name --mtime='UTC 2019-01-01' --group=0 --owner=0 --numeric-owner $DIR \
        | sha256sum  > $FINGERPRINT
    RUN cat $WHENCE/$FINGERPRINT


# builder : Set up our target toolchains.
builder:
    DO rust-ci+SETUP

<<<<<<< HEAD
# builder_src : Set up our target toolchains, and copy our files.
builder-src:
    FROM +builder

    # Cached copy of the source we build.
    DO +COPY_SRC

    # Generate Checksums of the source
    DO +FINGERPRINT_SRC
    SAVE ARTIFACT ../src_fingerprint.txt 
=======
    COPY Cargo.toml clippy.toml deny.toml rustfmt.toml .
    COPY --dir .cargo .config \
                c509-certificate \
                cardano-chain-follower \
                catalyst-voting \
                cbork \
                cbork-abnf-parser \
                cbork-cddl-parser \
                hermes-ipfs .
>>>>>>> 88f3a5bf

# check : Run basic check.
check:
    FROM +builder-src

    DO rust-ci+EXECUTE --cmd="/scripts/std_checks.py"

# build : Build crates.
build:
    FROM +builder-src

    DO rust-ci+EXECUTE \
        --cmd="/scripts/std_build.py" \
        --output="release/[^\./]+" \
        --args1="--libs=c509-certificate --libs=cardano-chain-follower --libs=hermes-ipfs" \
        --args2="--libs=cbork-cddl-parser --libs=cbork-abnf-parser" \
        --args3="--libs=catalyst-voting" \
        --args4="--bins=cbork/cbork" \
        --docs="true"

    SAVE ARTIFACT target/$TARGETARCH/doc doc
    SAVE ARTIFACT target/release/cbork cbork

# build-src-check: Check for any caching issues with the source we are building against.
check-builder-src-cache:
    FROM  +builder

    COPY +builder-src/src_fingerprint.txt .

    RUN --no-cache echo "Cache Disabled"

    # Uncached copy of the source we build.
    DO +COPY_SRC

    # Generate Checksums of the source
    DO +FINGERPRINT_SRC --FINGERPRINT=src_fingerprint_uncached.txt

    RUN diff ../src_fingerprint.txt ../src_fingerprint_uncached.txt \
        || (echo "ERROR: Source fingerprints do not match. Caching Error Detected!!" && exit 1) \
        && echo "Source fingerprints match. Caching OK."

# local-ci-run: This step simulates the full CI run for local purposes only.
local-ci-run:
    BUILD +check
    BUILD +build<|MERGE_RESOLUTION|>--- conflicted
+++ resolved
@@ -37,18 +37,6 @@
 builder:
     DO rust-ci+SETUP
 
-<<<<<<< HEAD
-# builder_src : Set up our target toolchains, and copy our files.
-builder-src:
-    FROM +builder
-
-    # Cached copy of the source we build.
-    DO +COPY_SRC
-
-    # Generate Checksums of the source
-    DO +FINGERPRINT_SRC
-    SAVE ARTIFACT ../src_fingerprint.txt 
-=======
     COPY Cargo.toml clippy.toml deny.toml rustfmt.toml .
     COPY --dir .cargo .config \
                 c509-certificate \
@@ -58,7 +46,6 @@
                 cbork-abnf-parser \
                 cbork-cddl-parser \
                 hermes-ipfs .
->>>>>>> 88f3a5bf
 
 # check : Run basic check.
 check:

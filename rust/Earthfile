VERSION 0.8

IMPORT github.com/input-output-hk/catalyst-ci/earthly/rust:v3.2.05 AS rust-ci

# sync-cfg: Synchronize local config with CI version.
# Must be run by the developer manually.
sync-cfg:
    DO rust-ci+SYNC_STD_CFG

# builder : Set up our target toolchains, and copy our files.
builder:
    DO rust-ci+SETUP

    COPY Cargo.toml clippy.toml deny.toml rustfmt.toml .
    COPY --dir .cargo .config \
                c509-certificate \
                cardano-chain-follower \
                catalyst-voting \
                cbork \
                cbork-abnf-parser \
                cbork-cddl-parser \
                hermes-ipfs .

# check : Run basic check.
check:
    FROM +builder

    DO rust-ci+EXECUTE --cmd="/scripts/std_checks.py"

# build : Build crates.
build:
    FROM +builder

    DO rust-ci+EXECUTE \
        --cmd="/scripts/std_build.py" \
        --output="release/[^\./]+" \
<<<<<<< HEAD
        --args1="--libs=c509-certificate --libs=cardano-chain-follower --libs=cbork-cddl-parser --libs=cbork-abnf-parser --libs=hermes-ipfs --libs=catalyst-voting" \
        --args6="--bins=cbork/cbork" \
=======
        --args1="--libs=c509-certificate --libs=cardano-chain-follower --libs=hermes-ipfs" \
        --args2="--libs=cbork-cddl-parser --libs=cbork-abnf-parser" \
        --args3="--libs=catalyst-voting" \
        --args4="--bins=cbork/cbork" \
>>>>>>> c05a51f4
        --docs="true"

    SAVE ARTIFACT target/$TARGETARCH/doc doc
    SAVE ARTIFACT target/release/cbork cbork


# local-ci-run: This step simulates the full CI run for local purposes only.
local-ci-run:
    BUILD +check
    BUILD +build<|MERGE_RESOLUTION|>--- conflicted
+++ resolved
@@ -34,15 +34,10 @@
     DO rust-ci+EXECUTE \
         --cmd="/scripts/std_build.py" \
         --output="release/[^\./]+" \
-<<<<<<< HEAD
-        --args1="--libs=c509-certificate --libs=cardano-chain-follower --libs=cbork-cddl-parser --libs=cbork-abnf-parser --libs=hermes-ipfs --libs=catalyst-voting" \
-        --args6="--bins=cbork/cbork" \
-=======
         --args1="--libs=c509-certificate --libs=cardano-chain-follower --libs=hermes-ipfs" \
         --args2="--libs=cbork-cddl-parser --libs=cbork-abnf-parser" \
         --args3="--libs=catalyst-voting" \
         --args4="--bins=cbork/cbork" \
->>>>>>> c05a51f4
         --docs="true"
 
     SAVE ARTIFACT target/$TARGETARCH/doc doc

//! Internal Mithril snapshot downloader task.
//!
//! This task is responsible for downloading Mithril snapshot files. It downloads the
//! latest snapshot file and then sleeps until the next snapshot is available.
use std::{
    path::{Path, PathBuf},
    sync::Arc,
};

use cardano_blockchain_types::{MultiEraBlock, Network};
use chrono::{TimeDelta, Utc};
use dashmap::DashSet;
use humantime::format_duration;
use logcall::logcall;
use mithril_client::{Client, MessageBuilder, MithrilCertificate, Snapshot, SnapshotListItem};
use tokio::{
    fs::remove_dir_all,
    sync::mpsc::Sender,
    time::{sleep, Duration},
};
use tracing::{debug, error};
use tracing_log::log;

use crate::{
    error::{Error, Result},
    mithril_query::get_mithril_tip_point,
    mithril_snapshot_config::{MithrilSnapshotConfig, MithrilUpdateMessage},
    mithril_snapshot_data::update_latest_mithril_snapshot,
    mithril_snapshot_iterator::MithrilSnapshotIterator,
    mithril_turbo_downloader::MithrilTurboDownloader,
    snapshot_id::SnapshotId,
    stats::{self, mithril_sync_failure, mithril_validation_state},
};

/// The minimum duration between checks for a new Mithril Snapshot. (Must be same as
/// `MINIMUM_MITHRIL_UPDATE_CHECK_DURATION`)
const MINIMUM_MITHRIL_UPDATE_CHECK_INTERVAL: TimeDelta = TimeDelta::minutes(10); // 10 Minutes
/// The minimum duration between checks for a new Mithril Snapshot. (Must be same as
/// `MINIMUM_MITHRIL_UPDATE_CHECK_INTERVAL`)
const MINIMUM_MITHRIL_UPDATE_CHECK_DURATION: Duration = Duration::from_secs(10 * 60); // 10 Minutes
/// Average Mithril Update is 6 Hrs, so don't wait longer than 7.
const MAXIMUM_MITHRIL_UPDATE_CHECK_INTERVAL: TimeDelta = TimeDelta::hours(7); // 7 Hours
/// Average Mithril Update is 6 Hrs, so don't wait longer than 7.
const EXPECTED_MITHRIL_UPDATE_CHECK_INTERVAL: TimeDelta = TimeDelta::hours(6); // 6 Hours
/// We shouldn't get errors that need to wait for this, but if we do wait this long.
/// These errors should be transient if they occur.
const DOWNLOAD_ERROR_RETRY_DURATION: Duration = Duration::from_secs(2 * 60); // 2 Minutes

/// Returns the Latest and chronologically previous snapshots data from the Aggregator.
/// Will return None if it can not get the Snapshot list, or there are no entries in it.
/// If there is only a single entry then the latest and chronologically next will be
/// identical.
async fn get_latest_snapshots(
    client: &Client, network: Network,
) -> Option<(SnapshotListItem, SnapshotListItem)> {
    // Get current latest snapshot from the aggregator
    let snapshots = match client.snapshot().list().await {
        Ok(s) => s,
        Err(e) => {
            error!("Unexpected Error [{}]: Unable to get Snapshot List from Aggregator for {}.  Mithril Snapshots can not update. Sleeping.", network, e);
            return None;
        },
    };

    // Get the current latest snapshot.
    let Some(latest_snapshot) = snapshots.first() else {
        error!("Unexpected Error: Empty Snapshot List from Aggregator for {}.  Mithril Snapshots can not update. Sleeping", network);
        return None;
    };

    let chronologically_previous = snapshots.get(1).unwrap_or(latest_snapshot);

    Some((latest_snapshot.clone(), chronologically_previous.clone()))
}

/// Given a particular snapshot ID, find the actual snapshot for it.
async fn get_snapshot_by_id(
    client: &Client, network: Network, snapshot_id: &SnapshotId,
) -> Option<SnapshotListItem> {
    let snapshots = match client.snapshot().list().await {
        Ok(s) => s,
        Err(e) => {
            error!("Unexpected Error [{}]: Unable to get Snapshot List from Aggregator for {}.  Mithril Snapshots can not update. Sleeping.", network, e);
            return None;
        },
    };

    // Try and find the current snapshot in the list of available snapshots.
    for snapshot in snapshots {
        // debug!("Checking Snapshot : {:?}", snapshot);
        if *snapshot_id == snapshot.beacon.immutable_file_number {
            return Some(snapshot);
        }
    }

    None
}

/// Create a client, should never fail, but return None if it does, because we can't
/// continue.
fn create_client(cfg: &MithrilSnapshotConfig) -> Option<(Client, Arc<MithrilTurboDownloader>)> {
    let downloader = Arc::new(MithrilTurboDownloader::new(cfg.clone()));

    // This can't fail, because we already tested it works. But just in case...
    let client = match mithril_client::ClientBuilder::aggregator(
        &cfg.aggregator_url,
        &cfg.genesis_key,
    )
    //.add_feedback_receiver(receiver)
    .with_snapshot_downloader(downloader.clone())
    .build()
    {
        Ok(c) => c,
        Err(err) => {
            error!(chain=cfg.network.to_string(),"Unexpected Error [{}]: Unable to create Mithril Client.  Mithril Snapshots can not update.", err);
            return None;
        },
    };

    Some((client, downloader))
}

/// Calculate how long we should wait before we check for another Mithril snapshot.
fn calculate_sleep_duration(
    latest_snapshot: &SnapshotListItem, previous_snapshot: &SnapshotListItem,
) -> Duration {
    // All times are relative to UTC.
    let now = Utc::now();
    let mut next_sleep = MINIMUM_MITHRIL_UPDATE_CHECK_INTERVAL;

    // How long between snapshots,
    let mut snapshot_interval = (latest_snapshot.created_at - previous_snapshot.created_at)
        .max(MAXIMUM_MITHRIL_UPDATE_CHECK_INTERVAL);

    // We should never be negative, but we CAN be zero if there was no chronologically
    // previous snapshot. In this case GUESS how long the interval should be based on
    // experience.
    if snapshot_interval <= TimeDelta::seconds(0) {
        snapshot_interval = EXPECTED_MITHRIL_UPDATE_CHECK_INTERVAL;
    }

    let next_expected_snapshot = latest_snapshot.created_at + snapshot_interval;

    if next_expected_snapshot > now {
        // We are behind schedule.  Sleep until the next expected snapshot should be published.
        next_sleep = next_expected_snapshot - now;
    }

    next_sleep
        .to_std()
        .unwrap_or(MINIMUM_MITHRIL_UPDATE_CHECK_DURATION)
}

/// Get the actual snapshot from the specified `snapshot_item` from the list of snapshots.
/// Returns None if there are any issues doing this, otherwise the Snapshot.
/// The only issues should be transient communications errors.
async fn get_snapshot(
    client: &Client, snapshot_item: &SnapshotListItem, network: Network,
) -> Option<Snapshot> {
    let latest_digest = snapshot_item.digest.as_ref();
    let snapshot = match client.snapshot().get(latest_digest).await {
        Ok(snapshot) => {
            if let Some(snapshot) = snapshot {
                snapshot
            } else {
                // Some kind of communications error has occurred.
                error!("No snapshot returned for {} ???", network);
                return None;
            }
        },
        Err(err) => {
            // Some kind of communications error has occurred.
            error!(
                "Failure to get the latest snapshot for {} with error: {}",
                network, err
            );
            return None;
        },
    };

    Some(snapshot)
}

/// Download and Verify the Snapshots certificate
async fn download_and_verify_snapshot_certificate(
    client: &Client, snapshot: &Snapshot, network: Network,
) -> Option<MithrilCertificate> {
    let certificate = match client
        .certificate()
        .verify_chain(&snapshot.certificate_hash)
        .await
    {
        Ok(certificate) => certificate,
        Err(err) => {
            // The certificate is invalid.
            error!("The certificate for {} is invalid: {}", network, err);
            return None;
        },
    };

    Some(certificate)
}

/// This function creates a client based on the given network and genesis vkey.
///
/// # Arguments
///
/// * `cfg` - Mithril snapshot configuration.
///
/// # Returns
///
/// This function returns a `Client` object if it successfully connects to the specified
/// URL and creates a client. If it fails, it waits for `DOWNLOAD_ERROR_RETRY_DURATION`
/// before attempting again. This never times out, as we can not attempt this if the
/// aggregator was not contactable when the parameters were defined.
async fn connect_client(cfg: &MithrilSnapshotConfig) -> (Client, Arc<MithrilTurboDownloader>) {
    // Note: we pre-validated connection before we ran, so failure here should be transient.
    // Just wait if we fail, and try again later.
    loop {
        if let Some(client) = create_client(cfg) {
            return client;
        }

        // If we couldn't create a client, then we don' t need to do anything.
        // Error already logged in create_client, no need to print anything here.
        sleep(DOWNLOAD_ERROR_RETRY_DURATION).await;
    }
}

/// Relative Directory for Immutable data within a full mithril snapshot.
pub(crate) const MITHRIL_IMMUTABLE_SUB_DIRECTORY: &str = "immutable";

/// Get the tip block from the Immutable chain, and the block immediately proceeding it.
///
/// # Arguments
///
/// * `network` - The network chain to get the tip block from.
/// * `path` - The path where the immutable chain is stored.
///
/// # Returns
///
/// This function returns the tip block point, and the block point immediately proceeding
/// it in a tuple.
#[allow(clippy::indexing_slicing)]
#[logcall(ok = "debug", err = "error")]
pub(crate) async fn get_mithril_tip(network: Network, path: &Path) -> Result<MultiEraBlock> {
    let mut path = path.to_path_buf();
    path.push(MITHRIL_IMMUTABLE_SUB_DIRECTORY);

    debug!(
        "Calculating TIP from Immutable storage @ {}",
        path.to_string_lossy()
    );

    // Read the Tip (fuzzy), and if we don't get one, or we error, its an error.
    // has to be Fuzzy, because we intend to iterate and don't know the previous.
    // Nor is there a subsequent block we can use as next.
    let tip = get_mithril_tip_point(&path).await?.as_fuzzy();
    debug!("Mithril Tip: {tip}");

    // Decode and read the tip from the Immutable chain.
    let tip_iterator = MithrilSnapshotIterator::new(network, &path, &tip, None).await?;
    let Some(tip_block) = tip_iterator.next().await else {
        error!("Failed to fetch the TIP block from the immutable chain.");

        return Err(Error::MithrilSnapshot(None));
    };

    // Yay, we got a tip, so return it.
    Ok(tip_block)
}

/// Get the Snapshot Data itself from the Aggregator, and a validate Certificate.
async fn get_mithril_snapshot_and_certificate(
    network: Network, client: &Client, item: &SnapshotListItem,
) -> Option<(Snapshot, MithrilCertificate)> {
    debug!(
        "Mithril Snapshot background updater for: {network} : Download snapshot from aggregator."
    );

    // Download the snapshot from the aggregator.
    let Some(snapshot) = get_snapshot(client, item, network).await else {
        // If we couldn't get the snapshot then we don't need to do anything else, transient
        // error.
        return None;
    };

    debug!("Mithril Snapshot background updater for: {network} : Download/Verify certificate.");

    // Download and Verify the certificate.
    let certificate = download_and_verify_snapshot_certificate(client, &snapshot, network).await?;

    Some((snapshot, certificate))
}

/// Validate that a Mithril Snapshot downloaded matches its certificate.
async fn validate_mithril_snapshot(
    network: Network, certificate: &MithrilCertificate, path: &Path,
) -> bool {
    let cert = certificate.clone();
    let mithril_path = path.to_path_buf();
    match tokio::spawn(async move {
        // This can be long running and CPU Intensive.
        // So we spawn it off to a background task.
        MessageBuilder::new()
            .compute_snapshot_message(&cert, &mithril_path)
            .await
    })
    .await
    {
        Ok(Ok(result)) => {
            if certificate.match_message(&result) {
                true
            } else {
                // If we couldn't match then assume its a transient error.
                error!("Failed to Match Certificate and Computed Snapshot Message for {network}!");
                false
            }
        },
        Ok(Err(error)) => {
            // If we got an error then it must be false.
            error!("Failed to Compute Snapshot Message: {error}");
            false
        },
        Err(error) => {
            error!("Snapshot Certificate computation failed: {error}");
            false
        },
    }
}

/// See if we have a latest snapshot already, and if so, validate it.
///
/// For a existing mithril snapshot to be valid it has to be:
/// 1. The actual latest mithril snapshot; AND
/// 2. It must
async fn get_latest_validated_mithril_snapshot(
    network: Network, client: &Client, cfg: &MithrilSnapshotConfig,
) -> Option<SnapshotId> {
    /// Purge a bad mithril snapshot from disk.
    async fn purge_bad_mithril_snapshot(network: Network, latest_mithril: &SnapshotId) {
        debug!("Purging Bad Mithril Snapshot: {latest_mithril}");
        if let Err(error) = remove_dir_all(&latest_mithril).await {
            // This should NOT happen because we already checked the Mithril path is fully writable.
            error!("Mithril Snapshot background updater for: {network}: Failed to remove old snapshot {latest_mithril}: {error}");
        }
    }

    // Check if we already have a Mithril snapshot downloaded, and IF we do validate it is
    // intact.
    let latest_mithril = cfg.recover_latest_snapshot_id().await?;

    debug!("Latest Recovered Mithril ID = {latest_mithril}");

    // Get the actual latest snapshot, shouldn't fail, but say the current is invalid if it
    // does.
    let (actual_latest, _) = get_latest_snapshots(client, network).await?;

    // IF the mithril data we have is NOT the current latest (or the immediately previous), it
    // may as well be invalid.
    if latest_mithril < actual_latest.beacon.immutable_file_number - 1 {
        return None;
    }

    let Some(snapshot) = get_snapshot_by_id(client, network, &latest_mithril).await else {
        // We have a latest snapshot, but the Aggregator does not know it.
        error!("Mithril Snapshot background updater for: {network}: Latest snapshot {latest_mithril} does not exist on the Aggregator.");
        purge_bad_mithril_snapshot(network, &latest_mithril).await;
        return None;
    };

    // Download the snapshot/certificate from the aggregator.
    let Some((_, certificate)) =
        get_mithril_snapshot_and_certificate(network, client, &snapshot).await
    else {
        error!("Mithril Snapshot : Failed to get Snapshot and certificate (Transient Error).");

        // If we couldn't get the snapshot then we don't need to do anything else, transient
        // error.
        // purge_bad_mithril_snapshot(network, &latest_mithril).await;
        return None;
    };

    let path = latest_mithril.as_ref();
    let valid = validate_mithril_snapshot(network, &certificate, path).await;

    if !valid {
        error!("Mithril Snapshot : Snapshot fails to validate, can not be recovered.");
        purge_bad_mithril_snapshot(network, &latest_mithril).await;
        return None;
    }

    Some(latest_mithril)
}

/// Get the Mithril client and recover our existing mithril snapshot data, if any.
async fn recover_existing_snapshot(
    cfg: &MithrilSnapshotConfig, tx: &Sender<MithrilUpdateMessage>,
) -> Option<SnapshotId> {
    // This is a Mithril Validation, so record it.
    mithril_validation_state(cfg.network, stats::MithrilValidationState::Start);

    // Note: we pre-validated connection before we ran, so failure here should be transient.
    // Just wait if we fail, and try again later.
    let (client, downloader) = connect_client(cfg).await;

    debug!(
        "Mithril Snapshot background updater for: {} : Client connected.",
        cfg.network
    );

    let mut current_snapshot = None;

    // Check if we already have a Mithril snapshot downloaded, and IF we do validate it is
    // intact.
    if let Some(active_snapshot) =
        get_latest_validated_mithril_snapshot(cfg.network, &client, cfg).await
    {
        // Read the actual TIP block from the Mithril chain.
        match get_mithril_tip(cfg.network, &active_snapshot.path()).await {
            Ok(tip_block) => {
                // Validate the Snapshot ID matches the true TIP.
                if active_snapshot.tip() == tip_block.point() {
                    current_snapshot = Some(active_snapshot.clone());
                    update_latest_mithril_snapshot(cfg.network, active_snapshot);

                    // Tell the live sync service the current Mithril TIP.
                    let update = MithrilUpdateMessage {
                        tip: tip_block.point(),
                        previous: tip_block.previous(),
                    };
                    if let Err(error) = tx.send(update).await {
                        error!(
                            "Failed to send new tip to the live updater for: {}:  {error}",
                            cfg.network
                        );
                    };
                } else {
                    error!(
                        "Actual Tip Block and Active SnapshotID Point Mismatch. {:?} != {:?}",
                        active_snapshot.tip(),
                        tip_block.point()
                    );
                }
            },
            Err(error) => {
                error!("Mithril snapshot validation failed for: {}.  Could not read the TIP Block : {}.", cfg.network, error);
            },
        }
    } else {
        debug!("No latest validated snapshot for: {}", cfg.network);
    }

    if current_snapshot.is_none() {
        mithril_validation_state(cfg.network, stats::MithrilValidationState::Failed);
    } else {
        mithril_validation_state(cfg.network, stats::MithrilValidationState::Finish);
    }

    // Explicitly free the resources claimed by the Mithril Client and Downloader.
    drop(client);
    drop(downloader);

    current_snapshot
}

/// Status of checking if we have a new snapshot to get or not.
enum SnapshotStatus {
    /// No update, sleep for this long before checking again
    Sleep(Duration),
    /// Snapshot has updated, here are the details.
    Updated((Snapshot, MithrilCertificate)),
}

/// Check if we have a new snapshot to download, and if so, return its details.
async fn check_snapshot_to_download(
<<<<<<< HEAD
    network: Network, client: &Client, current_snapshot: &Option<SnapshotId>,
=======
    chain: Network, client: &Client, current_snapshot: Option<&SnapshotId>,
>>>>>>> 768ecd53
) -> SnapshotStatus {
    debug!("Mithril Snapshot background updater for: {network} : Getting Latest Snapshot.");

    // This should only fail if the Aggregator is offline.
    // Because we check we can talk to the aggregator before we create the downloader task.
    let Some((latest_snapshot, chronologically_previous_snapshot)) =
        get_latest_snapshots(client, network).await
    else {
        return SnapshotStatus::Sleep(DOWNLOAD_ERROR_RETRY_DURATION);
    };

    debug!("Mithril Snapshot background updater for: {network} : Checking if we are up-to-date {current_snapshot:?}.");

    // Check if the latest snapshot is different from our actual previous one.
    if let Some(current_mithril_snapshot) = current_snapshot {
        let latest_immutable_file_number = latest_snapshot.beacon.immutable_file_number;
        debug!("We have a current snapshot: {current_mithril_snapshot} == {latest_immutable_file_number} ??");
        if *current_mithril_snapshot == latest_immutable_file_number {
            debug!("Current Snapshot and latest are the same, so wait for it to likely to have changed.");
            let next_sleep =
                calculate_sleep_duration(&latest_snapshot, &chronologically_previous_snapshot);
            return SnapshotStatus::Sleep(next_sleep);
        }
    }

    // Download the snapshot/certificate from the aggregator.
    let Some((snapshot, certificate)) =
        get_mithril_snapshot_and_certificate(network, client, &latest_snapshot).await
    else {
        // If we couldn't get the snapshot then we don't need to do anything else, transient
        // error.
        debug!("Failed to retrieve the snapshot and certificate from aggregator.");
        return SnapshotStatus::Sleep(DOWNLOAD_ERROR_RETRY_DURATION);
    };

    SnapshotStatus::Updated((snapshot, certificate))
}

/// Start Mithril Validation in the background, and return a handle so we can check when
/// it finishes.
fn background_validate_mithril_snapshot(
    network: Network, certificate: MithrilCertificate, tmp_path: PathBuf,
) -> tokio::task::JoinHandle<bool> {
    tokio::spawn(async move {
        debug!(
            "Mithril Snapshot background updater for: {} : Check Certificate.",
            network
        );

        stats::mithril_validation_state(network, stats::MithrilValidationState::Start);

        if !validate_mithril_snapshot(network, &certificate, &tmp_path).await {
            stats::mithril_validation_state(network, stats::MithrilValidationState::Failed);
            // If we couldn't build the message then assume its a transient error.
            error!(
                network = %network,
                "Failed to Compute Snapshot Message"
            );
            return false;
        }
        stats::mithril_validation_state(network, stats::MithrilValidationState::Finish);

        debug!(
            "Mithril Snapshot background updater for: {} : Certificate Validated OK.",
            network
        );

        true
    })
}

/// Convert a chunk filename into its numeric equivalent.
fn chunk_filename_to_chunk_number(chunk: &Path) -> Option<u64> {
    if let Some(stem) = chunk.file_stem().map(Path::new) {
        if let Some(base) = stem.file_name().map(|s| s.to_string_lossy().to_string()) {
            if let Ok(num) = base.parse::<u64>() {
                return Some(num);
            }
        }
    }
    None
}

/// Remove any chunks from the chunk list which exceed the `max_chunk`.
fn trim_chunk_list(chunk_list: &Arc<DashSet<PathBuf>>, max_chunks: u64) {
    chunk_list.retain(|entry| {
        if let Some(chunk_index) = chunk_filename_to_chunk_number(entry) {
            if chunk_index > max_chunks {
                debug!("Removing Non immutable Chunk: {:?}", entry);
                false
            } else {
                true
            }
        } else {
            // Huh, not a valid filename, so purge it.
            error!("Found an invalid chunk name: {:?}", entry);
            false
        }
    });
}

/// Downloads and validates a snapshot from the aggregator.
async fn download_and_validate_snapshot(
    client: &Client, downloader: Arc<MithrilTurboDownloader>, cfg: &MithrilSnapshotConfig,
    snapshot: &Snapshot, certificate: MithrilCertificate,
) -> bool {
    debug!(
        "Mithril Snapshot background updater for: {} : Download and unpack the Mithril snapshot.",
        cfg.network
    );

    // Download and unpack the actual snapshot archive.
    if let Err(error) = client
        .snapshot()
        .download_unpack(snapshot, &cfg.tmp_path())
        .await
    {
        // If we couldn't download and unpack, assume its a transient error,
        error!("Failed to Download and Unpack snapshot: {error}");
        return false;
    }

    debug!(
        "Mithril Snapshot background updater for: {} : Add statistics for download.",
        cfg.network
    );

    if let Err(error) = client.snapshot().add_statistics(snapshot).await {
        // Just log not fatal to anything.
        error!(
            "Could not increment snapshot download statistics for {}: {error}",
            cfg.network
        );
        // We can process the download even after this fails.
    }

    debug!(
        "Mithril Snapshot background updater for: {} : Index and Check Certificate.",
        cfg.network
    );

    let chunk_list = downloader.get_new_chunks();
    // Remove the last chunks from the list, if they are > the max_chunk thats immutable.
    let max_chunk = snapshot.beacon.immutable_file_number;
    trim_chunk_list(&chunk_list, max_chunk);

    let validate_handle =
        background_validate_mithril_snapshot(cfg.network, certificate, cfg.tmp_path());

    if !validate_handle.await.unwrap_or(false) {
        error!("Failed to validate for {}", cfg.network);
        return false;
    }

    true
}

/// We can accumulate junk depending on errors or when we terminate, make sure we are
/// always clean.
async fn cleanup(cfg: &MithrilSnapshotConfig) {
    if let Err(error) = cfg.cleanup().await {
        error!(
            "Mithril Snapshot background updater for:  {} : Error cleaning up: {:?}",
            cfg.network, error
        );
    }
}

/// Sleep until its likely there has been another mithril snapshot update.
async fn sleep_until_next_probable_update(
    cfg: &MithrilSnapshotConfig, next_sleep: &Duration,
) -> Duration {
    debug!(
        "Mithril Snapshot background updater for: {} : Sleeping for {}.",
        cfg.network,
        format_duration(*next_sleep)
    );
    // Wait until its likely we have a new snapshot ready to download.
    sleep(*next_sleep).await;

    // Default sleep if we end up back at the top of this loop because of an error.
    DOWNLOAD_ERROR_RETRY_DURATION
}

/// Cleanup the client explicitly and do a new iteration of the loop.
macro_rules! next_iteration {
    ($client:ident, $downloader:ident) => {
        drop($client);
        drop($downloader);

        continue;
    };
}

/// Handle the background downloading of Mithril snapshots for a given network.
/// Note: There can ONLY be at most three of these running at any one time.
/// This is because there can ONLY be one snapshot for each of the three known Cardano
/// networks.
/// # Arguments
///
/// * `cfg` - The configuration for the Mithril snapshot.
/// * `tx` - The message to be sent when Mithril Snapshot updates.
///
/// # Returns
///
/// This does not return, it is a background task.
#[allow(clippy::too_many_lines)]
pub(crate) async fn background_mithril_update(
    cfg: MithrilSnapshotConfig, tx: Sender<MithrilUpdateMessage>,
) {
    debug!(
        "Mithril Snapshot background updater for: {} from {} to {} : Starting",
        cfg.network,
        cfg.aggregator_url,
        cfg.path.to_string_lossy()
    );
    let mut next_sleep = Duration::from_secs(0);

    let mut current_snapshot = recover_existing_snapshot(&cfg, &tx).await;

    loop {
        debug!("Background Mithril Updater - New Loop");

        cleanup(&cfg).await;

        next_sleep = sleep_until_next_probable_update(&cfg, &next_sleep).await;

        let (client, downloader) = connect_client(&cfg).await;

        let (snapshot, certificate) =
<<<<<<< HEAD
            match check_snapshot_to_download(cfg.network, &client, &current_snapshot).await {
=======
            match check_snapshot_to_download(cfg.chain, &client, current_snapshot.as_ref()).await {
>>>>>>> 768ecd53
                SnapshotStatus::Sleep(sleep) => {
                    next_sleep = sleep;
                    next_iteration!(client, downloader);
                },
                SnapshotStatus::Updated(update) => update,
            };

        if !download_and_validate_snapshot(
            &client,
            downloader.clone(),
            &cfg,
            &snapshot,
            certificate,
        )
        .await
        {
            error!("Failed to Download or Validate a snapshot.");
            mithril_sync_failure(
                cfg.network,
                stats::MithrilSyncFailures::DownloadOrValidation,
            );

            next_iteration!(client, downloader);
        }

        // Download was A-OK - Update the new immutable tip.
        let tip = match get_mithril_tip(cfg.network, &cfg.tmp_path()).await {
            Ok(tip) => tip,
            Err(error) => {
                // If we couldn't get the tip then assume its a transient error.
                error!(
                    "Failed to Get Tip from Snapshot for {}:  {error}",
                    cfg.network
                );
                mithril_sync_failure(cfg.network, stats::MithrilSyncFailures::FailedToGetTip);

                next_iteration!(client, downloader);
            },
        };

        debug!("New Immutable TIP = {}", tip);

        // Check that the new tip is more advanced than the OLD tip.
        if let Some(active_snapshot) = current_snapshot.clone() {
            if tip <= active_snapshot.tip() {
                error!(
                    "New Tip is not more advanced than the old tip for: {}",
                    cfg.network
                );
                mithril_sync_failure(cfg.network, stats::MithrilSyncFailures::TipDidNotAdvance);
                next_iteration!(client, downloader);
            }
        }

        // Got a good new tip, so switch to the new mithril image.
        match cfg.activate(snapshot.beacon.immutable_file_number).await {
            Ok(new_path) => {
                debug!(
                    "Mithril Snapshot background updater for: {} : Updated TIP.",
                    cfg.network
                );
                current_snapshot = SnapshotId::new(&new_path, tip.point());

                if let Some(latest_snapshot) = current_snapshot.clone() {
                    // Update the latest snapshot data record
                    update_latest_mithril_snapshot(cfg.network, latest_snapshot);

                    // Tell the live updater that the Immutable TIP has updated.
                    if let Err(error) = tx
                        .send(MithrilUpdateMessage {
                            tip: tip.point(),
                            previous: tip.previous(),
                        })
                        .await
                    {
                        error!(
                            "Failed to send new tip to the live updater for: {}:  {error}",
                            cfg.network
                        );
                        mithril_sync_failure(
                            cfg.network,
                            stats::MithrilSyncFailures::TipFailedToSendToUpdater,
                        );
                        next_iteration!(client, downloader);
                    };
                }
            },
            Err(err) => {
                error!(
                    network = cfg.network.to_string(),
                    "Failed to activate new snapshot : {err}"
                );
                mithril_sync_failure(
                    cfg.network,
                    stats::MithrilSyncFailures::FailedToActivateNewSnapshot,
                );
                next_iteration!(client, downloader);
            },
        }
        next_iteration!(client, downloader);
    }
}<|MERGE_RESOLUTION|>--- conflicted
+++ resolved
@@ -474,11 +474,7 @@
 
 /// Check if we have a new snapshot to download, and if so, return its details.
 async fn check_snapshot_to_download(
-<<<<<<< HEAD
-    network: Network, client: &Client, current_snapshot: &Option<SnapshotId>,
-=======
-    chain: Network, client: &Client, current_snapshot: Option<&SnapshotId>,
->>>>>>> 768ecd53
+    network: Network, client: &Client, current_snapshot: Option<&SnapshotId>,
 ) -> SnapshotStatus {
     debug!("Mithril Snapshot background updater for: {network} : Getting Latest Snapshot.");
 
@@ -709,11 +705,7 @@
         let (client, downloader) = connect_client(&cfg).await;
 
         let (snapshot, certificate) =
-<<<<<<< HEAD
-            match check_snapshot_to_download(cfg.network, &client, &current_snapshot).await {
-=======
-            match check_snapshot_to_download(cfg.chain, &client, current_snapshot.as_ref()).await {
->>>>>>> 768ecd53
+            match check_snapshot_to_download(cfg.network, &client, current_snapshot.as_ref()).await {
                 SnapshotStatus::Sleep(sleep) => {
                     next_sleep = sleep;
                     next_iteration!(client, downloader);

//! Sync from the chain to an in-memory buffer.
//!
//! All iteration of the chain is done through this buffer or a mithril snapshot.
//! Consumers of this library do not talk to the node directly.

use std::time::Duration;

use anyhow::Context;
use cardano_blockchain_types::{Fork, MultiEraBlock, Network, Point};
use pallas::{
    ledger::traverse::MultiEraHeader,
    network::{
        facades::PeerClient,
        miniprotocols::chainsync::{self, HeaderContent, Tip},
    },
};
use tokio::{
    spawn,
    sync::mpsc,
    time::{sleep, timeout},
};
use tracing::{debug, error};

use crate::{
    chain_sync_live_chains::{
        get_fill_to_point, get_intersect_points, get_live_block, get_live_head_point, get_peer_tip,
        live_chain_add_block_to_tip, live_chain_backfill, live_chain_length, purge_live_chain,
    },
    chain_sync_ready::{
        get_chain_update_tx_queue, notify_follower, wait_for_sync_ready, SyncReadyWaiter,
    },
    chain_update,
    error::{Error, Result},
    mithril_snapshot_config::MithrilUpdateMessage,
    mithril_snapshot_data::latest_mithril_snapshot_id,
    stats, ChainSyncConfig,
};

/// The maximum number of seconds we wait for a node to connect.
const MAX_NODE_CONNECT_TIME_SECS: u64 = 2;

/// The maximum number of times we wait for a nodeChainUpdate to connect.
/// Currently set to maximum of 5 retries.
const MAX_NODE_CONNECT_RETRIES: u64 = 5;

/// Try and connect to a node, in a robust and quick way.
///
/// If it takes longer then 5 seconds, retry the connection.
/// Retry 5 times before giving up.
async fn retry_connect(
    addr: &str, magic: u64,
) -> std::result::Result<PeerClient, pallas::network::facades::Error> {
    let mut retries = MAX_NODE_CONNECT_RETRIES;
    loop {
        match timeout(
            Duration::from_secs(MAX_NODE_CONNECT_TIME_SECS),
            PeerClient::connect(addr, magic),
        )
        .await
        {
            Ok(peer) => {
                match peer {
                    Ok(peer) => return Ok(peer),
                    Err(err) => {
                        retries -= 1;
                        if retries == 0 {
                            return Err(err);
                        }
                        debug!("retrying {retries} connect to {addr} : {err:?}");
                    },
                }
            },
            Err(error) => {
                retries -= 1;
                if retries == 0 {
                    return Err(pallas::network::facades::Error::ConnectFailure(
                        tokio::io::Error::new(
                            tokio::io::ErrorKind::Other,
                            format!("failed to connect to {addr} : {error}"),
                        ),
                    ));
                }
                debug!("retrying {retries} connect to {addr} : {error:?}");
            },
        }
    }
}

/// Purge the live chain, and intersect with TIP.
async fn purge_and_intersect_tip(client: &mut PeerClient, chain: Network) -> Result<Point> {
    if let Err(error) = purge_live_chain(chain, &Point::TIP) {
        // Shouldn't happen.
        error!("failed to purge live chain: {error}");
    }

    client
        .chainsync()
        .intersect_tip()
        .await
        .map_err(Error::Chainsync)
        .map(std::convert::Into::into)
}

/// Resynchronize to the live tip in memory.
async fn resync_live_tip(client: &mut PeerClient, chain: Network) -> Result<Point> {
    let sync_points = get_intersect_points(chain);
    if sync_points.is_empty() {
        return purge_and_intersect_tip(client, chain).await;
    }

    let sync_to_point = match client.chainsync().find_intersect(sync_points).await {
        Ok((Some(point), _)) => point.into(),
        Ok((None, _)) => {
            // No intersection found, so purge live chain and re-sync it.
            return purge_and_intersect_tip(client, chain).await;
        },
        Err(error) => return Err(Error::Chainsync(error)),
    };

    Ok(sync_to_point)
}

/// Fetch a single block from the Peer, and decode it.
async fn fetch_block_from_peer(
    peer: &mut PeerClient, chain: Network, point: Point, previous_point: Point, fork: Fork,
) -> anyhow::Result<MultiEraBlock> {
    let block_data = peer
        .blockfetch()
        .fetch_single(point.clone().into())
        .await
        .with_context(|| "Fetching block data")?;

    debug!("{chain}, {previous_point}, {fork:?}");
    let live_block_data = MultiEraBlock::new(chain, block_data, &previous_point, fork)?;

    Ok(live_block_data)
}

/// Process a rollback.
///
/// Fetch the rollback block, and try and insert it into the live-chain.
/// If its a real rollback, it will purge the chain ahead of the block automatically.
async fn process_rollback_actual(
    peer: &mut PeerClient, chain: Network, point: Point, tip: &Tip, fork: &mut Fork,
) -> anyhow::Result<Point> {
    debug!("RollBackward: {:?} {:?}", point, tip);

    // Check if the block is in the live chain, if it is, re-add it, which auto-purges the
    // rest of live chain tip. And increments the fork count.
    if let Some(mut block) = get_live_block(chain, &point, 0, true) {
        // Even though we are re-adding the known block, increase the fork count.
        block.set_fork(*fork);
        live_chain_add_block_to_tip(chain, block, fork, tip.0.clone().into())?;
        return Ok(point);
    }

    // If the block is NOT in the chain, fetch it, and insert it, which will automatically
    // find the correct place to insert it, and purge the old tip blocks.

    // We don't know what or if there is a previous block, so probe for it.
    // Fizzy search for the block immediately preceding the block we will fetch.
    // In case we don;t have a previous point on the live chain, it might be the tip of the
    // mithril chain, so get that.
    let previous_block = get_live_block(chain, &point, -1, false);
    let previous_point = if let Some(previous_block) = previous_block {
        let previous = previous_block.previous();
        debug!("Previous block: {:?}", previous);
        if previous == Point::ORIGIN {
            latest_mithril_snapshot_id(chain).tip()
        } else {
            previous
        }
    } else {
        debug!("Using Mithril Tip as rollback previous point.");
        latest_mithril_snapshot_id(chain).tip()
    };
    debug!("Previous point: {:?}", previous_point);
    let block = fetch_block_from_peer(peer, chain, point.clone(), previous_point, *fork).await?;
    live_chain_add_block_to_tip(chain, block, fork, tip.0.clone().into())?;

    // Next block we receive is a rollback.
    Ok(point)
}

/// Process a rollback detected from the peer.
async fn process_rollback(
    peer: &mut PeerClient, chain: Network, point: Point, tip: &Tip, previous_point: &Point,
    fork: &mut Fork,
) -> anyhow::Result<Point> {
    let rollback_slot = point.slot_or_default();
    let head_slot = previous_point.slot_or_default();
<<<<<<< HEAD
    debug!("Head slot: {head_slot:?}");
    debug!("Rollback slot: {rollback_slot:?}");
    let slot_rollback_size = if head_slot > rollback_slot {
        head_slot - rollback_slot
    } else {
        0.into()
    };
=======
    debug!("Head slot: {}", head_slot);
    debug!("Rollback slot: {}", rollback_slot);
    let slot_rollback_size = head_slot.saturating_sub(rollback_slot);
>>>>>>> 768ecd53

    // We actually do the work here...
    let response = process_rollback_actual(peer, chain, point, tip, fork).await?;

    // We never really know how many blocks are rolled back when advised by the peer, but we
    // can work out how many slots. This function wraps the real work, so we can properly
    // record the stats when the rollback is complete. Even if it errors.
    stats::rollback(chain, stats::RollbackType::Peer, slot_rollback_size.into());

    Ok(response)
}

/// Process a rollback detected from the peer.
async fn process_next_block(
    peer: &mut PeerClient, chain: Network, header: HeaderContent, tip: &Tip,
    previous_point: &Point, fork: &mut Fork,
) -> anyhow::Result<Point> {
    // Decode the Header of the block so we know what to fetch.
    let decoded_header = MultiEraHeader::decode(
        header.variant,
        header.byron_prefix.map(|p| p.0),
        &header.cbor,
    )
    .with_context(|| "Decoding Block Header")?;

    let block_point = Point::new(decoded_header.slot().into(), decoded_header.hash().into());

    debug!("RollForward: {block_point:?} {tip:?}");

    let block = fetch_block_from_peer(
        peer,
        chain,
        block_point.clone(),
        previous_point.clone(),
        *fork,
    )
    .await?;

    let block_point = block.point();

    // We can't store this block because we don't know the previous one so the chain
    // would break, so just use it for previous.
    if *previous_point == Point::UNKNOWN {
        // Nothing else we can do with the first block when we don't know the previous
        // one.  Just return it's point.
        debug!("Not storing the block, because we did not know the previous point.");
    } else {
        live_chain_add_block_to_tip(chain, block, fork, tip.0.clone().into())?;
    }

    Ok(block_point)
}

/// Follows the chain until there is an error.
/// If this returns it can be assumed the client is disconnected.
///
/// We take ownership of the client because of that.
async fn follow_chain(
    peer: &mut PeerClient, chain: Network, fork: &mut Fork,
) -> anyhow::Result<()> {
    let mut update_sender = get_chain_update_tx_queue(chain).await;
    let mut previous_point = Point::UNKNOWN;

    loop {
        // debug!("Waiting for data from Cardano Peer Node:");

        // We can't get an update sender UNTIL we have released the sync lock.
        if update_sender.is_none() {
            update_sender = get_chain_update_tx_queue(chain).await;
        }

        // Check what response type we need to process.
        let response = match peer.chainsync().state() {
            chainsync::State::CanAwait => peer.chainsync().recv_while_can_await().await,
            chainsync::State::MustReply => peer.chainsync().recv_while_must_reply().await,
            _ => peer.chainsync().request_next().await,
        }
        .with_context(|| "Error while receiving block data from peer")?;

        match response {
            chainsync::NextResponse::RollForward(header, tip) => {
                // Note: Tip is poorly documented.
                // It is a tuple with the following structure:
                // ((Slot#, BlockHash), Block# ).
                // We can find if we are AT tip by comparing the current block Point with the tip
                // Point. We can estimate how far behind we are (in blocks) by
                // subtracting current block height and the tip block height.
                // IF the TIP is <= the current block height THEN we are at tip.
                previous_point =
                    process_next_block(peer, chain, header, &tip, &previous_point, fork).await?;

                // This update is just for followers to know to look again at their live chains for
                // new data.
                notify_follower(chain, update_sender.as_ref(), &chain_update::Kind::Block);
            },
            chainsync::NextResponse::RollBackward(point, tip) => {
                previous_point =
                    process_rollback(peer, chain, point.into(), &tip, &previous_point, fork)
                        .await?;
                // This update is just for followers to know to look again at their live chains for
                // new data.
                notify_follower(chain, update_sender.as_ref(), &chain_update::Kind::Rollback);
            },
            chainsync::NextResponse::Await => {
                // debug!("Peer Node says: Await");
            },
        }
    }
}

/// How long we wait before trying to reconnect to a peer when it totally fails our
/// attempts.
const PEER_FAILURE_RECONNECT_DELAY: Duration = Duration::from_secs(10);

/// Do not return until we have a connection to the peer.
async fn persistent_reconnect(addr: &str, chain: Network) -> PeerClient {
    // Not yet connected to the peer.
    stats::peer_connected(chain, false, addr);

    loop {
        // We never have a connection if we end up around the loop, so make a new one.
        match retry_connect(addr, chain.into()).await {
            Ok(peer) => {
                // Successfully connected to the peer.
                stats::peer_connected(chain, true, addr);

                return peer;
            },
            Err(error) => {
                error!(
                    "Chain Sync for: {} from   {}  : Failed to connect to relay: {}",
                    chain, addr, error,
                );

                // Wait a bit before trying again.
                tokio::time::sleep(PEER_FAILURE_RECONNECT_DELAY).await;
            },
        };
    }
}

/// Backfill the live chain, based on the Mithril Sync updates.
/// This does NOT return until the live chain has been backfilled from the end of mithril
/// to the current synced tip blocks.
///
/// This only needs to be done once per chain connection.
async fn live_sync_backfill(
    cfg: &ChainSyncConfig, update: &MithrilUpdateMessage,
) -> anyhow::Result<()> {
    stats::backfill_started(cfg.network);

    let (fill_to, _oldest_fork) = get_fill_to_point(cfg.network).await;
    let range = (update.tip.clone().into(), fill_to.clone().into());
    let mut previous_point = update.previous.clone();

    let range_msg = format!("{range:?}");

    let mut peer = persistent_reconnect(&cfg.relay_address, cfg.network).await;

    // Request the range of blocks from the Peer.
    peer.blockfetch()
        .request_range(range)
        .await
        .with_context(|| "Requesting Block Range")?;

    let mut backfill_blocks = Vec::<MultiEraBlock>::new();

    while let Some(block_data) = peer.blockfetch().recv_while_streaming().await? {
        // Backfilled blocks get placed in the oldest fork currently on the live-chain.
        let block = MultiEraBlock::new(cfg.network, block_data, &previous_point, 1.into())
            .with_context(|| {
                format!(
                    "Failed to decode block data. previous: {previous_point:?}, range: {range_msg}"
                )
            })?;

        // Check we get the first block in the range properly.
        if backfill_blocks.is_empty() && !block.point().strict_eq(&update.tip) {
            return Err(Error::BackfillSync(format!(
                "First Block is invalid: Block {:?} != Range Start {:?}.",
                block.point(),
                update.tip
            ))
            .into());
        }

        previous_point = block.point();

        backfill_blocks.push(block);
    }

    // Check we get the last block in the range properly.
    if backfill_blocks.is_empty() || !previous_point.strict_eq(&fill_to) {
        return Err(Error::BackfillSync(format!(
            "Last Block is invalid. Block {previous_point:?} != Range End {fill_to:?}"
        ))
        .into());
    }

    // Report how many backfill blocks we received.
    let backfill_size = backfill_blocks.len() as u64;

    // Try and backfill, if anything doesn't work, or the chain integrity would break, fail.
    live_chain_backfill(cfg.network, &backfill_blocks)?;

    stats::backfill_ended(cfg.network, backfill_size);

    debug!("Backfilled Range OK: {}", range_msg);

    Ok(())
}

/// Backfill and Purge the live chain, based on the Mithril Sync updates.
async fn live_sync_backfill_and_purge(
    cfg: ChainSyncConfig, mut rx: mpsc::Receiver<MithrilUpdateMessage>,
    mut sync_ready: SyncReadyWaiter,
) {
    // Wait for first Mithril Update advice, which triggers a BACKFILL of the Live Data.
    let Some(update) = rx.recv().await else {
        error!("Mithril Sync Failed, can not continue chain sync either.");
        return;
    };

    debug!(
        "Before Backfill: Size of the Live Chain is: {} Blocks",
        live_chain_length(cfg.network)
    );

    let live_chain_head: Point;

    loop {
        // We will re-attempt backfill, until its successful.
        // Backfill is atomic, it either fully works, or none of the live-chain is changed.
        debug!("Mithril Tip has advanced to: {update:?} : BACKFILL");
        while let Err(error) = live_sync_backfill(&cfg, &update).await {
            error!("Mithril Backfill Sync Failed: {}", error);
            sleep(Duration::from_secs(10)).await;
        }

        if let Some(head_point) = get_live_head_point(cfg.network) {
            live_chain_head = head_point;
            break;
        }
    }

    stats::new_mithril_update(
        cfg.network,
        update.tip.slot_or_default(),
        live_chain_length(cfg.network) as u64,
        live_chain_head.slot_or_default(),
    );

    debug!(
        "After Backfill: Size of the Live Chain is: {} Blocks",
        live_chain_length(cfg.network)
    );

    // Once Backfill is completed OK we can use the Blockchain data for Syncing and Querying
    sync_ready.signal();

    let mut update_sender = get_chain_update_tx_queue(cfg.network).await;

    loop {
        let Some(update) = rx.recv().await else {
            error!("Mithril Sync Failed, can not continue network sync either.");
            return;
        };

        // We can't get an update sender until the sync is released.
        if update_sender.is_none() {
            update_sender = get_chain_update_tx_queue(cfg.network).await;
        }

        debug!("Mithril Tip has advanced to: {update:?} : PURGE NEEDED");

        let update_point: Point = update.tip.clone();

        if let Err(error) = purge_live_chain(cfg.network, &update_point) {
            // This should actually never happen.
            error!("Mithril Purge Failed: {}", error);
        }

        debug!(
            "After Purge: Size of the Live Chain is: {} Blocks",
            live_chain_length(cfg.network)
        );

        notify_follower(
<<<<<<< HEAD
            cfg.network,
            &update_sender,
=======
            cfg.chain,
            update_sender.as_ref(),
>>>>>>> 768ecd53
            &chain_update::Kind::ImmutableBlockRollForward,
        );
    }

    // TODO: If the mithril sync dies, sleep for a bit and make sure the live chain
    // doesn't grow indefinitely.
    // We COULD move the spawn of mithril following into here, and if the rx dies, kill
    // that task, and restart it.
    // In reality, the mithril sync should never die and drop the queue.
}

/// Handle the background downloading of Mithril snapshots for a given network.
/// Note: There can ONLY be at most three of these running at any one time.
/// This is because there can ONLY be one snapshot for each of the three known Cardano
/// networks.
/// # Arguments
///
/// * `network` - The network type for the client to connect to.
/// * `aggregator_url` - A reference to the URL of an aggregator that can be used to
///   create the client.
/// * `genesis_vkey` - The genesis verification key, which is needed to authenticate with
///   the server.
///
/// # Returns
///
/// This does not return, it is a background task.
pub(crate) async fn chain_sync(cfg: ChainSyncConfig, rx: mpsc::Receiver<MithrilUpdateMessage>) {
    debug!(
        "Chain Sync for: {} from {} : Starting",
        cfg.network, cfg.relay_address,
    );

    // Start the SYNC_READY unlock task.
    let sync_waiter = wait_for_sync_ready(cfg.network);

    let backfill_cfg = cfg.clone();

    // Start the Live chain backfill task.
    let _backfill_join_handle = spawn(async move {
        live_sync_backfill_and_purge(backfill_cfg.clone(), rx, sync_waiter).await;
    });

    // Live Fill data starts at fork 1.
    // Immutable data from a mithril snapshot is fork 0.
    // Live backfill is always Fork 1.
    let mut fork: Fork = 2.into();

    loop {
        // We never have a connection if we end up around the loop, so make a new one.
        let mut peer = persistent_reconnect(&cfg.relay_address, cfg.network).await;

        match resync_live_tip(&mut peer, cfg.network).await {
            Ok(tip) => debug!("Tip Resynchronized to {tip}"),
            Err(error) => {
                error!(
                    "Cardano Client {} failed to resync Tip: {}",
                    cfg.relay_address, error
                );
                continue;
            },
        }

        // Note: This can ONLY return with an error, otherwise it will sync indefinitely.
        if let Err(error) = follow_chain(&mut peer, cfg.network, &mut fork).await {
            error!(
                "Cardano Client {} failed to follow chain: {}: Reconnecting.",
                cfg.relay_address, error
            );
            continue;
        }

        // If this returns, we are on a new fork (or assume we are)
        fork.incr();
    }
}

/// Is the current point aligned with what we know as tip.
pub(crate) async fn point_at_tip(chain: Network, point: &Point) -> bool {
    let tip = get_peer_tip(chain);

    // We are said to be AT TIP, if the block point is greater than or equal to the tip.
    tip <= *point
}<|MERGE_RESOLUTION|>--- conflicted
+++ resolved
@@ -189,19 +189,9 @@
 ) -> anyhow::Result<Point> {
     let rollback_slot = point.slot_or_default();
     let head_slot = previous_point.slot_or_default();
-<<<<<<< HEAD
-    debug!("Head slot: {head_slot:?}");
-    debug!("Rollback slot: {rollback_slot:?}");
-    let slot_rollback_size = if head_slot > rollback_slot {
-        head_slot - rollback_slot
-    } else {
-        0.into()
-    };
-=======
     debug!("Head slot: {}", head_slot);
     debug!("Rollback slot: {}", rollback_slot);
     let slot_rollback_size = head_slot.saturating_sub(rollback_slot);
->>>>>>> 768ecd53
 
     // We actually do the work here...
     let response = process_rollback_actual(peer, chain, point, tip, fork).await?;
@@ -490,13 +480,8 @@
         );
 
         notify_follower(
-<<<<<<< HEAD
             cfg.network,
-            &update_sender,
-=======
-            cfg.chain,
             update_sender.as_ref(),
->>>>>>> 768ecd53
             &chain_update::Kind::ImmutableBlockRollForward,
         );
     }

--- conflicted
+++ resolved
@@ -2,7 +2,6 @@
 
 use minicbor::{data::Tag, decode, Decoder};
 
-<<<<<<< HEAD
 /// Generic helper function for decoding different types.
 pub(crate) fn decode_helper<'a, T, C>(
     d: &mut Decoder<'a>, from: &str, context: &mut C,
@@ -14,7 +13,32 @@
             std::any::type_name::<T>()
         ))
     })
-=======
+}
+
+/// Helper function for decoding bytes.
+pub(crate) fn decode_bytes(d: &mut Decoder, from: &str) -> Result<Vec<u8>, decode::Error> {
+    d.bytes().map(<[u8]>::to_vec).map_err(|e| {
+        decode::Error::message(&format!(
+            "Failed to decode bytes in {from}:
+            {e}"
+        ))
+    })
+}
+
+/// Helper function for decoding array.
+pub(crate) fn decode_array_len(d: &mut Decoder, from: &str) -> Result<u64, decode::Error> {
+    d.array()
+        .map_err(|e| {
+            decode::Error::message(&format!(
+                "Failed to decode array in {from}:
+            {e}"
+            ))
+        })?
+        .ok_or(decode::Error::message(&format!(
+            "Failed to decode array in {from}, unexpected indefinite length",
+        )))
+}
+
 /// Helper function for decoding map.
 pub(crate) fn decode_map_len(d: &mut Decoder, from: &str) -> Result<u64, decode::Error> {
     d.map()
@@ -24,106 +48,6 @@
         )))
 }
 
-/// Helper function for decoding u8.
-pub(crate) fn decode_u8(d: &mut Decoder, from: &str) -> Result<u8, decode::Error> {
-    d.u8()
-        .map_err(|e| decode::Error::message(format!("Failed to decode u8 in {from}: {e}")))
-}
-
-/// Helper function for decoding u16.
-pub(crate) fn decode_u16(d: &mut Decoder, from: &str) -> Result<u16, decode::Error> {
-    d.u16()
-        .map_err(|e| decode::Error::message(format!("Failed to decode u16 in {from}: {e}")))
-}
-
-/// Helper function for decoding u32.
-pub(crate) fn decode_u32(d: &mut Decoder, from: &str) -> Result<u32, decode::Error> {
-    d.u32()
-        .map_err(|e| decode::Error::message(format!("Failed to decode u32 in {from}: {e}")))
-}
-
-/// Helper function for decoding u64.
-pub(crate) fn decode_u64(d: &mut Decoder, from: &str) -> Result<u64, decode::Error> {
-    d.u64()
-        .map_err(|e| decode::Error::message(format!("Failed to decode u64 in {from}: {e}")))
-}
-
-/// Helper function for decoding i8.
-pub(crate) fn decode_i8(d: &mut Decoder, from: &str) -> Result<i8, decode::Error> {
-    d.i8()
-        .map_err(|e| decode::Error::message(format!("Failed to decode i8 in {from}: {e}")))
-}
-
-/// Helper function for decoding i16.
-pub(crate) fn decode_i16(d: &mut Decoder, from: &str) -> Result<i16, decode::Error> {
-    d.i16()
-        .map_err(|e| decode::Error::message(format!("Failed to decode i16 in {from}: {e}")))
-}
-
-/// Helper function for decoding i32.
-pub(crate) fn decode_i32(d: &mut Decoder, from: &str) -> Result<i32, decode::Error> {
-    d.i32()
-        .map_err(|e| decode::Error::message(format!("Failed to decode i32 in {from}: {e}")))
-}
-
-/// Helper function for decoding i64.
-pub(crate) fn decode_i64(d: &mut Decoder, from: &str) -> Result<i64, decode::Error> {
-    d.i64()
-        .map_err(|e| decode::Error::message(format!("Failed to decode i64 in {from}: {e}")))
-}
-
-/// Helper function for decoding string.
-pub(crate) fn decode_string(d: &mut Decoder, from: &str) -> Result<String, decode::Error> {
-    d.str()
-        .map(std::borrow::ToOwned::to_owned)
-        .map_err(|e| decode::Error::message(format!("Failed to decode string in {from}: {e}")))
->>>>>>> c0cce084
-}
-
-/// Helper function for decoding bytes.
-pub(crate) fn decode_bytes(d: &mut Decoder, from: &str) -> Result<Vec<u8>, decode::Error> {
-<<<<<<< HEAD
-    d.bytes().map(<[u8]>::to_vec).map_err(|e| {
-        decode::Error::message(&format!(
-            "Failed to decode bytes in {from}:
-            {e}"
-        ))
-    })
-=======
-    d.bytes()
-        .map(<[u8]>::to_vec)
-        .map_err(|e| decode::Error::message(format!("Failed to decode bytes in {from}: {e}")))
->>>>>>> c0cce084
-}
-
-/// Helper function for decoding array.
-pub(crate) fn decode_array_len(d: &mut Decoder, from: &str) -> Result<u64, decode::Error> {
-    d.array()
-<<<<<<< HEAD
-        .map_err(|e| {
-            decode::Error::message(&format!(
-                "Failed to decode array in {from}:
-            {e}"
-            ))
-        })?
-        .ok_or(decode::Error::message(&format!(
-=======
-        .map_err(|e| decode::Error::message(format!("Failed to decode array in {from}: {e}")))?
-        .ok_or(decode::Error::message(format!(
->>>>>>> c0cce084
-            "Failed to decode array in {from}, unexpected indefinite length",
-        )))
-}
-
-/// Helper function for decoding map.
-pub(crate) fn decode_map_len(d: &mut Decoder, from: &str) -> Result<u64, decode::Error> {
-    d.map()
-        .map_err(|e| decode::Error::message(&format!("Failed to decode map in {from}: {e}")))?
-        .ok_or(decode::Error::message(&format!(
-            "Failed to decode map in {from}, unexpected indefinite length",
-        )))
-}
-
 /// Helper function for decoding tag.
 pub(crate) fn decode_tag(d: &mut Decoder, from: &str) -> Result<Tag, decode::Error> {
     d.tag()

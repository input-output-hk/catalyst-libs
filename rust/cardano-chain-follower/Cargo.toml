--- conflicted
+++ resolved
@@ -20,11 +20,7 @@
     "num-integer-backend",
 ] }
 cardano-blockchain-types = { version = "0.0.1", git = "https://github.com/input-output-hk/catalyst-libs.git", tag = "r20250214-00" }
-<<<<<<< HEAD
-catalyst-types = { version = "0.0.1", git = "https://github.com/input-output-hk/catalyst-libs.git", tag = "r20250121-00" }
-=======
 catalyst-types = { version = "0.0.1", git = "https://github.com/input-output-hk/catalyst-libs.git", tag = "r20250212-00" }
->>>>>>> d32efecc
 
 thiserror = "1.0.69"
 tokio = { version = "1.42.0", features = [
@@ -67,7 +63,7 @@
     "trace",
 ] }
 clap = "4.5.23"
-rbac-registration = { version = "0.0.2", git = "https://github.com/input-output-hk/catalyst-libs.git", tag = "r20250215-00" }
+rbac-registration = { version = "0.0.2", git = "https://github.com/input-output-hk/catalyst-libs.git", tag = "r20250217-00" }
 
 # Note, these features are for support of features exposed by dependencies.
 [features]

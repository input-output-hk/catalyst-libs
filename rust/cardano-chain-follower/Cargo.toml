--- conflicted
+++ resolved
@@ -11,15 +11,9 @@
 workspace = true
 
 [dependencies]
-<<<<<<< HEAD
-pallas = {version = "0.30.1",  git = "https://github.com/input-output-hk/catalyst-pallas.git", branch = "test/testnet-genesis-values" }
-pallas-hardano = {version = "0.30.1",  git = "https://github.com/input-output-hk/catalyst-pallas.git", branch = "test/testnet-genesis-values" }
-pallas-crypto = {version = "0.30.1",  git = "https://github.com/input-output-hk/catalyst-pallas.git", branch = "test/testnet-genesis-values" }
-=======
-pallas = { version = "0.33.0" }
-pallas-hardano = { version = "0.33.0" }
-pallas-crypto = { version = "0.33.0" }
->>>>>>> 752235f2
+pallas = {version = "0.33.0",  git = "https://github.com/input-output-hk/catalyst-pallas.git", branch = "test/testnet-genesis-values" }
+pallas-hardano = {version = "0.33.0",  git = "https://github.com/input-output-hk/catalyst-pallas.git", branch = "test/testnet-genesis-values" }
+pallas-crypto = {version = "0.33.0",  git = "https://github.com/input-output-hk/catalyst-pallas.git", branch = "test/testnet-genesis-values" }
 
 mithril-client = { version = "0.12.2", default-features = false, features = [
     "full",

[package]
name = "cardano-chain-follower"
version = "0.0.11"
edition.workspace = true
authors.workspace = true
homepage.workspace = true
repository.workspace = true
license.workspace = true

[lints]
workspace = true

[dependencies]
pallas = { version = "0.33.0" }
pallas-hardano = { version = "0.33.0" }
pallas-crypto = { version = "0.33.0" }

mithril-client = { version = "0.12.2", default-features = false, features = [
    "full",
    "num-integer-backend",
] }

cardano-blockchain-types = { version = "0.0.5",  git = "https://github.com/input-output-hk/catalyst-libs.git", tag = "cardano-blockchain-types-v0.0.5" }
catalyst-types = { version = "0.0.5",  git = "https://github.com/input-output-hk/catalyst-libs.git", tag = "catalyst-types-v0.0.5" }


thiserror = "1.0.69"
tokio = { version = "1.45.0", features = [
    "macros",
    "rt",
    "net",
    "rt-multi-thread",
] }
tracing = "0.1.41"
tracing-log = "0.2.0"
dashmap = { version = "6.1.0", features = ["serde"] }
url = "2.5.4"
anyhow = "1.0.95"
chrono = "0.4.39"
async-trait = "0.1.83"
futures = "0.3.31"
humantime = "2.1.0"
crossbeam-skiplist = "0.1.3"
crossbeam-channel = "0.5.14"
crossbeam-epoch = "0.9.18"
strum = "0.26.3"
hex = "0.4.3"
rayon = "1.10.0"
serde = "1.0.217"
serde_json = "1.0.134"
mimalloc = { version = "0.1.43", optional = true }
memx = "0.1.32"
zstd = "0.13.2"
logcall = "0.1.11"
tar = "0.4.43"
ureq = { version = "2.12.1", features = ["native-certs"] }
http = "1.2.0"
hickory-resolver = { version = "0.24.2", features = ["dns-over-rustls"] }
moka = { version = "0.12.9", features = ["sync"] }
cpu-time = "1.0.0"

[dev-dependencies]
tracing-subscriber = { version = "0.3.19", features = ["env-filter","json"] }
test-log = { version = "0.2.16", default-features = false, features = [
    "trace",
] }
clap = "4.5.23"
<<<<<<< HEAD
rbac-registration = { version = "0.0.5", git = "https://github.com/input-output-hk/catalyst-libs.git", tag = "r20250724-01" }
minicbor = { version = "2.0.0", features = ["alloc","half"]}
=======
rbac-registration = { version = "0.0.6", path = "../rbac-registration" }
>>>>>>> 154c42ed

# Note, these features are for support of features exposed by dependencies.
[features]
default = ["rustls-tls-native-roots"]

# Enable the MiMalloc global allocator
# Only used for examples.
mimalloc = ["dep:mimalloc"]

# These features are for support of dependent crates only.
# They do not change the operation of the main crate.
# cspell: words alpn
native-tls = ["mithril-client/native-tls"]
native-tls-alpn = ["mithril-client/native-tls-alpn"]
native-tls-vendored = ["mithril-client/native-tls-vendored"]

rustls-tls = ["mithril-client/rustls-tls"]
rustls-tls-manual-roots = ["mithril-client/rustls-tls-manual-roots"]
rustls-tls-webpki-roots = ["mithril-client/rustls-tls-webpki-roots"]
rustls-tls-native-roots = ["mithril-client/rustls-tls-native-roots"]<|MERGE_RESOLUTION|>--- conflicted
+++ resolved
@@ -65,12 +65,8 @@
     "trace",
 ] }
 clap = "4.5.23"
-<<<<<<< HEAD
 rbac-registration = { version = "0.0.5", git = "https://github.com/input-output-hk/catalyst-libs.git", tag = "r20250724-01" }
 minicbor = { version = "2.0.0", features = ["alloc","half"]}
-=======
-rbac-registration = { version = "0.0.6", path = "../rbac-registration" }
->>>>>>> 154c42ed
 
 # Note, these features are for support of features exposed by dependencies.
 [features]

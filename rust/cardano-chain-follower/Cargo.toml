--- conflicted
+++ resolved
@@ -19,13 +19,9 @@
     "full",
     "num-integer-backend",
 ] }
-<<<<<<< HEAD
+
 cardano-blockchain-types = { version = "0.0.5", path =  "../cardano-blockchain-types" }
 catalyst-types = { version = "0.0.4", path = "../catalyst-types" }
-=======
-cardano-blockchain-types = { version = "0.0.5", git = "https://github.com/input-output-hk/catalyst-libs.git", tag = "cardano-blockchain-types-v0.0.5" }
-catalyst-types = { version = "0.0.4", git = "https://github.com/input-output-hk/catalyst-libs.git", tag = "r20250724-01" }
->>>>>>> bd97c6f1
 
 
 thiserror = "1.0.69"

//! Chain of Cardano registration data

use std::{collections::HashMap, sync::Arc};

use anyhow::bail;
use c509_certificate::c509::C509;
use catalyst_types::hashes::Blake2b256Hash;
use ed25519_dalek::VerifyingKey;
use tracing::{error, warn};
use uuid::Uuid;
use x509_cert::certificate::Certificate as X509Certificate;

use crate::cardano::cip509::{
    C509Cert, CertKeyHash, Cip0134UriSet, Cip509, PaymentHistory, PointTxnIdx, RoleData,
    RoleNumber, SimplePublicKeyType, X509DerCert,
};

/// Registration chains.
#[derive(Debug)]
pub struct RegistrationChain {
    /// Inner part of the registration chain.
    inner: Arc<RegistrationChainInner>,
}

impl RegistrationChain {
    /// Create a new instance of registration chain.
    /// The first new value should be the chain root.
    ///
    /// # Arguments
    /// - `cip509` - The CIP509.
    ///
    /// # Errors
    ///
    /// Returns an error if data is invalid
    pub fn new(cip509: Cip509) -> anyhow::Result<Self> {
        let inner = RegistrationChainInner::new(cip509)?;

        Ok(Self {
            inner: Arc::new(inner),
        })
    }

    /// Update the registration chain.
    ///
    /// # Arguments
    /// - `point` - The point (slot) of the transaction.
    /// - `tx_idx` - The transaction index.
    /// - `cip509` - The CIP509.
    ///
    /// # Errors
    ///
    /// Returns an error if data is invalid
    pub fn update(&self, cip509: Cip509) -> anyhow::Result<Self> {
        let new_inner = self.inner.update(cip509)?;

        Ok(Self {
            inner: Arc::new(new_inner),
        })
    }

    /// Get the current transaction ID hash.
    #[must_use]
    pub fn current_tx_id_hash(&self) -> Blake2b256Hash {
        self.inner.current_tx_id_hash
    }

    /// Get a list of purpose for this registration chain.
    #[must_use]
    pub fn purpose(&self) -> &[Uuid] {
        &self.inner.purpose
    }

    /// Get the map of index in array to point, transaction index, and x509 certificate.
    #[must_use]
    pub fn x509_certs(&self) -> &HashMap<usize, (PointTxnIdx, X509Certificate)> {
        &self.inner.x509_certs
    }

    /// Get the map of index in array to point, transaction index, and c509 certificate.
    #[must_use]
    pub fn c509_certs(&self) -> &HashMap<usize, (PointTxnIdx, C509)> {
        &self.inner.c509_certs
    }

    /// Get the map of index in array to point, transaction index, and public key.
    #[must_use]
    pub fn simple_keys(&self) -> &HashMap<usize, (PointTxnIdx, VerifyingKey)> {
        &self.inner.simple_keys
    }

    /// Get a list of revocations.
    #[must_use]
    pub fn revocations(&self) -> &[(PointTxnIdx, CertKeyHash)] {
        &self.inner.revocations
    }

    /// Get the map of role number to point, transaction index, and role data.
    #[must_use]
    pub fn role_data(&self) -> &HashMap<RoleNumber, (PointTxnIdx, RoleData)> {
        &self.inner.role_data
    }

    /// Get the map of tracked payment keys to its history.
    #[must_use]
    pub fn tracking_payment_history(&self) -> &PaymentHistory {
        &self.inner.payment_history
    }
}

/// Inner structure of registration chain.
#[derive(Debug, Clone)]
struct RegistrationChainInner {
    /// The current transaction ID hash (32 bytes)
    current_tx_id_hash: Blake2b256Hash,
    /// List of purpose for this registration chain
    purpose: Vec<Uuid>,

    // RBAC
    /// Map of index in array to point, transaction index, and x509 certificate.
    x509_certs: HashMap<usize, (PointTxnIdx, X509Certificate)>,
    /// Map of index in array to point, transaction index, and c509 certificate.
    c509_certs: HashMap<usize, (PointTxnIdx, C509)>,
    /// A set of URIs contained in both x509 and c509 certificates.
    certificate_uris: Cip0134UriSet,
    /// Map of index in array to point, transaction index, and public key.
    simple_keys: HashMap<usize, (PointTxnIdx, VerifyingKey)>,
    /// List of point, transaction index, and certificate key hash.
    revocations: Vec<(PointTxnIdx, CertKeyHash)>,

    // Role
    /// Map of role number to point, transaction index, and role data.
    role_data: HashMap<RoleNumber, (PointTxnIdx, RoleData)>,
    /// Map of tracked payment key to its history.
    payment_history: PaymentHistory,
}

impl RegistrationChainInner {
    /// Create a new instance of registration chain.
    /// The first new value should be the chain root.
    ///
    /// # Arguments
    /// - `cip509` - The CIP509.
    ///
    /// # Errors
    ///
    /// Returns an error if data is invalid
    fn new(cip509: Cip509) -> anyhow::Result<Self> {
        // Should be chain root, return immediately if not
        if cip509.previous_transaction().is_some() {
            bail!("Invalid chain root, previous transaction ID should be None.");
        }

        let point_tx_idx = cip509.origin().clone();
        let current_tx_id_hash = cip509.txn_hash();
        let (purpose, registration, payment_history) = match cip509.consume() {
            Ok(v) => v,
            Err(e) => {
                let error = format!("Invalid Cip509: {e:?}");
                error!(error);
                bail!(error);
            },
        };

        let purpose = vec![purpose];
        let certificate_uris = registration.certificate_uris;
        let x509_certs = chain_root_x509_certs(registration.x509_certs, &point_tx_idx);
        let c509_certs = chain_root_c509_certs(registration.c509_certs, &point_tx_idx);
        let simple_keys = chain_root_public_keys(registration.pub_keys, &point_tx_idx);
        let revocations = revocations_list(registration.revocation_list, &point_tx_idx);
        let role_data = chain_root_role_data(registration.role_data, &point_tx_idx);

        Ok(Self {
            current_tx_id_hash,
            purpose,
            x509_certs,
            c509_certs,
            certificate_uris,
            simple_keys,
            revocations,
            role_data,
            payment_history,
        })
    }

    /// Update the registration chain.
    ///
    /// # Arguments
    /// - `point` - The point (slot) of the transaction.
    /// - `tx_idx` - The transaction index.
    /// - `txn` - The transaction.
    /// - `cip509` - The CIP509.
    ///
    /// # Errors
    ///
    /// Returns an error if data is invalid
    fn update(&self, cip509: Cip509) -> anyhow::Result<Self> {
        let mut new_inner = self.clone();

        let Some(prv_tx_id) = cip509.previous_transaction() else {
            bail!("Empty previous transaction ID");
        };
        // Previous transaction ID in the CIP509 should equal to the current transaction ID
        // or else it is not a part of the chain
        if prv_tx_id == self.current_tx_id_hash {
            // Update the current transaction ID hash
            new_inner.current_tx_id_hash = cip509.txn_hash();
        } else {
            bail!("Invalid previous transaction ID, not a part of this registration chain");
        }

        let point_tx_idx = cip509.origin().clone();
        let (purpose, registration, payment_history) = match cip509.consume() {
            Ok(v) => v,
            Err(e) => {
                let error = format!("Invalid Cip509: {e:?}");
                error!(error);
                bail!(error);
            },
        };

        // Add purpose to the chain, if not already exist
        if !self.purpose.contains(&purpose) {
            new_inner.purpose.push(purpose);
        }

        new_inner.certificate_uris = new_inner.certificate_uris.update(&registration);
        new_inner.payment_history.extend(payment_history);
        update_x509_certs(&mut new_inner, registration.x509_certs, &point_tx_idx);
        update_c509_certs(&mut new_inner, registration.c509_certs, &point_tx_idx);
        update_public_keys(&mut new_inner, registration.pub_keys, &point_tx_idx);

        let revocations = revocations_list(registration.revocation_list, &point_tx_idx);
        // Revocation list should be appended
        new_inner.revocations.extend(revocations);

        update_role_data(&mut new_inner, registration.role_data, &point_tx_idx);

        Ok(new_inner)
    }
}

/// Process x509 certificate for chain root.
fn chain_root_x509_certs(
    x509_certs: Vec<X509DerCert>, point_tx_idx: &PointTxnIdx,
) -> HashMap<usize, (PointTxnIdx, X509Certificate)> {
    x509_certs
        .into_iter()
        .enumerate()
        .filter_map(|(index, cert)| {
            if let X509DerCert::X509Cert(cert) = cert {
                Some((index, (point_tx_idx.clone(), *cert)))
            } else {
                None
            }
        })
        .collect()
}

/// Update x509 certificates in the registration chain.
fn update_x509_certs(
    new_inner: &mut RegistrationChainInner, x509_certs: Vec<X509DerCert>,
    point_tx_idx: &PointTxnIdx,
) {
    for (idx, cert) in x509_certs.into_iter().enumerate() {
        match cert {
            // Unchanged to that index, so continue
            X509DerCert::Undefined => continue,
            // Delete the certificate
            X509DerCert::Deleted => {
                new_inner.x509_certs.remove(&idx);
            },
            // Add the new certificate
            X509DerCert::X509Cert(cert) => {
                new_inner
                    .x509_certs
                    .insert(idx, (point_tx_idx.clone(), *cert));
            },
        }
    }
}

/// Process c509 certificates for chain root.
fn chain_root_c509_certs(
    c509_certs: Vec<C509Cert>, point_tx_idx: &PointTxnIdx,
) -> HashMap<usize, (PointTxnIdx, C509)> {
    let mut map = HashMap::new();
    for (idx, cert) in c509_certs.into_iter().enumerate() {
        if let C509Cert::C509Certificate(cert) = cert {
            // Chain root, expect only the certificate not undefined or delete
            map.insert(idx, (point_tx_idx.clone(), *cert));
        }
    }
    map
}

/// Update c509 certificates in the registration chain.
fn update_c509_certs(
    new_inner: &mut RegistrationChainInner, c509_certs: Vec<C509Cert>, point_tx_idx: &PointTxnIdx,
) {
    for (idx, cert) in c509_certs.into_iter().enumerate() {
        match cert {
            // Unchanged to that index, so continue
            C509Cert::Undefined => continue,
            // Delete the certificate
            C509Cert::Deleted => {
                new_inner.c509_certs.remove(&idx);
            },
            // Certificate reference
            C509Cert::C509CertInMetadatumReference(_) => {
                warn!("Unsupported C509CertInMetadatumReference");
            },
            // Add the new certificate
            C509Cert::C509Certificate(c509) => {
                new_inner
                    .c509_certs
                    .insert(idx, (point_tx_idx.clone(), *c509));
            },
        }
    }
}

/// Process public keys for chain root.
fn chain_root_public_keys(
    pub_keys: Vec<SimplePublicKeyType>, point_tx_idx: &PointTxnIdx,
) -> HashMap<usize, (PointTxnIdx, VerifyingKey)> {
    let mut map = HashMap::new();
    for (idx, key) in pub_keys.into_iter().enumerate() {
        // Chain root, expect only the public key not undefined or delete
        if let SimplePublicKeyType::Ed25519(key) = key {
            map.insert(idx, (point_tx_idx.clone(), key));
        }
    }
    map
}

/// Update public keys in the registration chain.
fn update_public_keys(
    new_inner: &mut RegistrationChainInner, pub_keys: Vec<SimplePublicKeyType>,
    point_tx_idx: &PointTxnIdx,
) {
    for (idx, cert) in pub_keys.into_iter().enumerate() {
        match cert {
            // Unchanged to that index, so continue
            SimplePublicKeyType::Undefined => continue,
            // Delete the public key
            SimplePublicKeyType::Deleted => {
                new_inner.simple_keys.remove(&idx);
            },
            // Add the new public key
            SimplePublicKeyType::Ed25519(key) => {
                new_inner
                    .simple_keys
                    .insert(idx, (point_tx_idx.clone(), key));
            },
        }
    }
}

/// Process the revocation list.
fn revocations_list(
    revocation_list: Vec<CertKeyHash>, point_tx_idx: &PointTxnIdx,
) -> Vec<(PointTxnIdx, CertKeyHash)> {
    let mut revocations = Vec::new();
    for item in revocation_list {
        revocations.push((point_tx_idx.clone(), item.clone()));
    }
    revocations
}

/// Process the role data for chain root.
fn chain_root_role_data(
    role_data: HashMap<RoleNumber, RoleData>, point_tx_idx: &PointTxnIdx,
) -> HashMap<RoleNumber, (PointTxnIdx, RoleData)> {
    role_data
        .into_iter()
        .map(|(number, data)| (number, (point_tx_idx.clone(), data)))
        .collect()
}

/// Update the role data in the registration chain.
fn update_role_data(
    inner: &mut RegistrationChainInner, role_set: HashMap<RoleNumber, RoleData>,
    point_tx_idx: &PointTxnIdx,
) {
    for (number, mut data) in role_set {
        // If there is new role singing key, use it, else use the old one
        if data.signing_key().is_none() {
            let signing_key = inner
                .role_data
                .get(&number)
                .and_then(|(_, d)| d.signing_key())
                .cloned();
            data.set_signing_key(signing_key);
        }

        // If there is new role encryption key, use it, else use the old one
        if data.encryption_key().is_none() {
            let signing_key = inner
                .role_data
                .get(&number)
                .and_then(|(_, d)| d.encryption_key())
                .cloned();
            data.set_encryption_key(signing_key);
        }

        // Map of role number to point and role data
        // Note that new role data will overwrite the old one
        inner.role_data.insert(number, (point_tx_idx.clone(), data));
    }
}

#[cfg(test)]
mod test {
    use super::*;
    use crate::utils::test;

    #[test]
    fn multiple_registrations() {
        let data = test::block_1();
        let registration = Cip509::new(&data.block, data.txn_index, &[])
            .unwrap()
            .unwrap();
<<<<<<< HEAD
        assert!(
            !registration.report().is_problematic(),
            "{:#?}",
            registration.report()
        );

        // Create a chain with the first registration.
        let chain = RegistrationChain::new(registration).unwrap();
        assert_eq!(chain.purpose(), &[Uuid::parse_str(&data.purpose).unwrap()]);
=======
        data.assert_valid(&registration);

        // Create a chain with the first registration.
        let chain = RegistrationChain::new(registration).unwrap();
        assert_eq!(chain.purpose(), &[data.purpose]);
>>>>>>> 8909b59a
        assert_eq!(1, chain.x509_certs().len());
        let origin = &chain.x509_certs().get(&0).unwrap().0;
        assert_eq!(origin.point().slot_or_default(), data.slot);
        assert_eq!(origin.txn_index(), data.txn_index);

        // Try to add an invalid registration.
        let data = test::block_2();
        let registration = Cip509::new(&data.block, data.txn_index, &[])
            .unwrap()
            .unwrap();
        assert!(registration.report().is_problematic());

        let error = chain.update(registration).unwrap_err();
        let error = format!("{error:?}");
        assert!(
            error.contains("Invalid previous transaction ID"),
            "{}",
            error
        );

        // Add the second registration.
        let data = test::block_4();
        let registration = Cip509::new(&data.block, data.txn_index, &[])
            .unwrap()
            .unwrap();
<<<<<<< HEAD
        assert!(
            !registration.report().is_problematic(),
            "{:#?}",
            registration.report()
        );
        let update = chain.update(registration).unwrap();

        // Current tx hash should updated to RBAC data in block 4
        assert_eq!(update.current_tx_id_hash().to_string(), data.tx_hash);
        assert!(update
            .role_data()
            .contains_key(&RoleNumber::from(data.role)));
=======
        data.assert_valid(&registration);
        let update = chain.update(registration).unwrap();

        // Current tx hash should be equal to the hash from block 4.
        assert_eq!(update.current_tx_id_hash(), data.txn_hash);
        assert!(update.role_data().contains_key(&data.role));
>>>>>>> 8909b59a
    }
}<|MERGE_RESOLUTION|>--- conflicted
+++ resolved
@@ -420,23 +420,11 @@
         let registration = Cip509::new(&data.block, data.txn_index, &[])
             .unwrap()
             .unwrap();
-<<<<<<< HEAD
-        assert!(
-            !registration.report().is_problematic(),
-            "{:#?}",
-            registration.report()
-        );
-
-        // Create a chain with the first registration.
-        let chain = RegistrationChain::new(registration).unwrap();
-        assert_eq!(chain.purpose(), &[Uuid::parse_str(&data.purpose).unwrap()]);
-=======
         data.assert_valid(&registration);
 
         // Create a chain with the first registration.
         let chain = RegistrationChain::new(registration).unwrap();
         assert_eq!(chain.purpose(), &[data.purpose]);
->>>>>>> 8909b59a
         assert_eq!(1, chain.x509_certs().len());
         let origin = &chain.x509_certs().get(&0).unwrap().0;
         assert_eq!(origin.point().slot_or_default(), data.slot);
@@ -462,26 +450,11 @@
         let registration = Cip509::new(&data.block, data.txn_index, &[])
             .unwrap()
             .unwrap();
-<<<<<<< HEAD
-        assert!(
-            !registration.report().is_problematic(),
-            "{:#?}",
-            registration.report()
-        );
-        let update = chain.update(registration).unwrap();
-
-        // Current tx hash should updated to RBAC data in block 4
-        assert_eq!(update.current_tx_id_hash().to_string(), data.tx_hash);
-        assert!(update
-            .role_data()
-            .contains_key(&RoleNumber::from(data.role)));
-=======
         data.assert_valid(&registration);
         let update = chain.update(registration).unwrap();
 
         // Current tx hash should be equal to the hash from block 4.
         assert_eq!(update.current_tx_id_hash(), data.txn_hash);
         assert!(update.role_data().contains_key(&data.role));
->>>>>>> 8909b59a
     }
 }
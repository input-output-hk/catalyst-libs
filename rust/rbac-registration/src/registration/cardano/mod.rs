--- conflicted
+++ resolved
@@ -8,11 +8,7 @@
 use c509_certificate::c509::C509;
 use cardano_blockchain_types::{Cip0134Uri, StakeAddress, TransactionId};
 use catalyst_types::{
-<<<<<<< HEAD
-    id_uri::{role_index::RoleId, IdUri},
-=======
-    id_uri::{key_rotation::KeyRotation, IdUri},
->>>>>>> d591cb20
+    id_uri::{key_rotation::KeyRotation, role_index::RoleId, IdUri},
     uuid::UuidV4,
 };
 use ed25519_dalek::VerifyingKey;
@@ -138,13 +134,9 @@
     /// Get the latest signing public key for a role.
     /// Returns the public key and the rotation,`None` if not found.
     #[must_use]
-<<<<<<< HEAD
-    pub fn get_latest_signing_pk_for_role(&self, role: &RoleId) -> Option<(VerifyingKey, usize)> {
-=======
     pub fn get_latest_signing_pk_for_role(
-        &self, role: &RoleNumber,
+        &self, role: &RoleId,
     ) -> Option<(VerifyingKey, KeyRotation)> {
->>>>>>> d591cb20
         self.inner.role_data_record.get(role).and_then(|rdr| {
             rdr.signing_keys().last().and_then(|key| {
                 let rotation = KeyRotation::from_latest_rotation(rdr.signing_keys());
@@ -158,13 +150,8 @@
     /// Returns the public key and the rotation, `None` if not found.
     #[must_use]
     pub fn get_latest_encryption_pk_for_role(
-<<<<<<< HEAD
         &self, role: &RoleId,
-    ) -> Option<(VerifyingKey, usize)> {
-=======
-        &self, role: &RoleNumber,
     ) -> Option<(VerifyingKey, KeyRotation)> {
->>>>>>> d591cb20
         self.inner.role_data_record.get(role).and_then(|rdr| {
             rdr.encryption_keys().last().and_then(|key| {
                 let rotation = KeyRotation::from_latest_rotation(rdr.encryption_keys());
@@ -178,11 +165,7 @@
     /// Returns the public key, `None` if not found.
     #[must_use]
     pub fn get_signing_pk_for_role_at_rotation(
-<<<<<<< HEAD
-        &self, role: &RoleId, rotation: usize,
-=======
-        &self, role: &RoleNumber, rotation: &KeyRotation,
->>>>>>> d591cb20
+        &self, role: &RoleId, rotation: &KeyRotation,
     ) -> Option<VerifyingKey> {
         self.inner.role_data_record.get(role).and_then(|rdr| {
             rdr.signing_key_from_rotation(rotation)
@@ -194,11 +177,7 @@
     /// Returns the public key, `None` if not found.
     #[must_use]
     pub fn get_encryption_pk_for_role_at_rotation(
-<<<<<<< HEAD
-        &self, role: &RoleId, rotation: usize,
-=======
-        &self, role: &RoleNumber, rotation: &KeyRotation,
->>>>>>> d591cb20
+        &self, role: &RoleId, rotation: &KeyRotation,
     ) -> Option<VerifyingKey> {
         self.inner.role_data_record.get(role).and_then(|rdr| {
             rdr.encryption_key_from_rotation(rotation)
@@ -210,11 +189,7 @@
     /// given rotation.
     #[must_use]
     pub fn get_singing_key_cert_or_key_for_role_at_rotation(
-<<<<<<< HEAD
-        &self, role: &RoleId, rotation: usize,
-=======
-        &self, role: &RoleNumber, rotation: &KeyRotation,
->>>>>>> d591cb20
+        &self, role: &RoleId, rotation: &KeyRotation,
     ) -> Option<&CertOrPk> {
         self.inner
             .role_data_record
@@ -226,11 +201,7 @@
     /// with given rotation.
     #[must_use]
     pub fn get_encryption_key_cert_or_key_for_role_at_rotation(
-<<<<<<< HEAD
-        &self, role: &RoleId, rotation: usize,
-=======
-        &self, role: &RoleNumber, rotation: &KeyRotation,
->>>>>>> d591cb20
+        &self, role: &RoleId, rotation: &KeyRotation,
     ) -> Option<&CertOrPk> {
         self.inner
             .role_data_record
@@ -525,20 +496,10 @@
             .unwrap();
         assert_eq!(r, KeyRotation::from(1));
         assert!(update
-<<<<<<< HEAD
-            .get_signing_pk_for_role_at_rotation(&RoleId::Role0, 2)
+            .get_signing_pk_for_role_at_rotation(&RoleId::Role0, &KeyRotation::from(2))
             .is_none());
         assert!(update
-            .get_singing_key_cert_or_key_for_role_at_rotation(&RoleId::Role0, 0)
-=======
-            .get_signing_pk_for_role_at_rotation(&RoleNumber::ROLE_0, &KeyRotation::from(2))
-            .is_none());
-        assert!(update
-            .get_singing_key_cert_or_key_for_role_at_rotation(
-                &RoleNumber::ROLE_0,
-                &KeyRotation::from(0)
-            )
->>>>>>> d591cb20
+            .get_singing_key_cert_or_key_for_role_at_rotation(&RoleId::Role0, &KeyRotation::from(0))
             .is_some());
     }
 }
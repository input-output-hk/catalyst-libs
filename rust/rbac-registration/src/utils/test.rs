//! Utilities for testing.

// cspell: words stake_test1urs8t0ssa3w9wh90ld5tprp3gurxd487rth2qlqk6ernjqcef4ugr

use cardano_blockchain_types::{MultiEraBlock, Network, Point, Slot, TransactionId, TxnIndex};
use catalyst_types::{catalyst_id::role_index::RoleId, uuid::UuidV4};
use uuid::Uuid;

use crate::cardano::cip509::Cip509;

/// Test data expected from block.
#[allow(dead_code)]
pub struct BlockTestData {
    /// Auxiliary data of the associated transaction index.
    pub aux: Vec<u8>,
    /// Block data.
    pub block: MultiEraBlock,
    /// Slot number.
    pub slot: Slot,
    /// Role.
    pub role: RoleId,
    /// Transaction index.
    pub txn_index: TxnIndex,
    /// Transaction hash.
    pub txn_hash: TransactionId,
    /// Previous hash.
    pub prv_hash: Option<TransactionId>,
    /// Purpose.
    pub purpose: UuidV4,
    /// Stake address.
    pub stake_addr: Option<String>,
}

impl BlockTestData {
    /// Asserts that the problem report doesn't contain errors and all fields have
    /// expected values.
    #[track_caller]
    pub fn assert_valid(&self, cip509: &Cip509) {
        assert!(!cip509.report().is_problematic(), "{:?}", cip509.report());

        let origin = cip509.origin();

        assert_eq!(origin.txn_index(), self.txn_index);
        assert_eq!(origin.point().as_fuzzy(), Point::fuzzy(self.slot));
        assert!(cip509.role_data(self.role).is_some());
        assert_eq!(cip509.txn_hash(), self.txn_hash);
        assert_eq!(cip509.previous_transaction(), self.prv_hash);
        let (purpose, ..) = cip509.clone().consume().unwrap();
        assert_eq!(purpose, self.purpose);
    }
}

/// Returns the decoded `conway_1.block` block that contains 1 transaction
/// Slot number: `82_004_293`, Block number: `3_118_387`
/// Tx hash: 0x1bf8eb4da8fe5910cc890025deb9740ba5fa4fd2ac418ccbebfd6a09ed10e88b
///
/// CIP509 details (valid data):
/// Role: 0
/// Tx index: 0
/// prv hash: None
/// purpose: ca7a1457-ef9f-4c7f-9c74-7f8c4a4cfa6c
/// stake addr: `stake_test1urs8t0ssa3w9wh90ld5tprp3gurxd487rth2qlqk6ernjqcef4ugr`
pub fn block_1() -> BlockTestData {
    let data = hex::decode(include_str!("../test_data/cardano/conway_1.block")).unwrap();
    let txn_index = 0.into();
    let block = block(data);
    BlockTestData {
        aux: tx_aux(txn_index, &block),
        block,
        slot: 82_004_293.into(),
<<<<<<< HEAD
        role: 0.into(),
        txn_index,
=======
        role: RoleId::Role0,
        txn_index: 0.into(),
>>>>>>> cb8f3ded
        txn_hash: "1bf8eb4da8fe5910cc890025deb9740ba5fa4fd2ac418ccbebfd6a09ed10e88b"
            .parse()
            .unwrap(),
        prv_hash: None,
        purpose: "ca7a1457-ef9f-4c7f-9c74-7f8c4a4cfa6c"
            .parse::<Uuid>()
            .unwrap()
            .try_into()
            .unwrap(),
        stake_addr: Some(
            "stake_test1urs8t0ssa3w9wh90ld5tprp3gurxd487rth2qlqk6ernjqcef4ugr".to_string(),
        ),
    }
}

/// Returns the decoded `conway_2.block` block that  contains one transaction.
/// This registration contains an invalid public key that isn't present in the transaction
/// witness set.
/// Slot number: `77_171_632`, Block number: `2_935_642`
/// tx hash: 0x337d35026efaa48b5ee092d38419e102add1b535364799eb8adec8ac6d573b79
///
/// CIP509 details (invalid data):
/// Role: 0
/// Tx index: 0
/// prv hash: 0x4d3f576f26db29139981a69443c2325daa812cc353a31b5a4db794a5bcbb06c2
/// purpose: ca7a1457-ef9f-4c7f-9c74-7f8c4a4cfa6c
pub fn block_2() -> BlockTestData {
    let data = hex::decode(include_str!("../test_data/cardano/conway_2.block")).unwrap();
    let txn_index = 0.into();
    let block = block(data);
    BlockTestData {
        aux: tx_aux(txn_index, &block),
        block,
        slot: 77_171_632.into(),
<<<<<<< HEAD
        role: 0.into(),
        txn_index,
=======
        role: RoleId::Role0,
        txn_index: 0.into(),
>>>>>>> cb8f3ded
        txn_hash: "337d35026efaa48b5ee092d38419e102add1b535364799eb8adec8ac6d573b79"
            .parse()
            .unwrap(),
        prv_hash: Some(
            "4d3f576f26db29139981a69443c2325daa812cc353a31b5a4db794a5bcbb06c2"
                .parse()
                .unwrap(),
        ),
        purpose: "ca7a1457-ef9f-4c7f-9c74-7f8c4a4cfa6c"
            .parse::<Uuid>()
            .unwrap()
            .try_into()
            .unwrap(),
        stake_addr: None,
    }
}

/// Returns the decoded `conway_3.block` block that contains one transaction
/// The registration contains invalid payment key reference.
/// Slot number: `77_170_639`, Block number: `2_935_613`
/// Tx hash: 0x0fda4c9f86e763fecd33f57d8f93540b1598c0a0e539dd996c48052ce94bab80
///
/// CIP509 details (invalid data):
/// Role: 0
/// Tx index: 0
/// prv hash: 0x4d3f576f26db29139981a69443c2325daa812cc353a31b5a4db794a5bcbb06c2
/// purpose: ca7a1457-ef9f-4c7f-9c74-7f8c4a4cfa6c
/// stake addr: `stake_test1urs8t0ssa3w9wh90ld5tprp3gurxd487rth2qlqk6ernjqcef4ugr`
pub fn block_3() -> BlockTestData {
    let data = hex::decode(include_str!("../test_data/cardano/conway_3.block")).unwrap();
    let txn_index = 0.into();
    let block = block(data);
    BlockTestData {
        aux: tx_aux(txn_index, &block),
        block,
        slot: 77_170_639.into(),
<<<<<<< HEAD
        role: 0.into(),
        txn_index,
=======
        role: RoleId::Role0,
        txn_index: 0.into(),
>>>>>>> cb8f3ded
        txn_hash: "0fda4c9f86e763fecd33f57d8f93540b1598c0a0e539dd996c48052ce94bab80"
            .parse()
            .unwrap(),
        prv_hash: Some(
            "4d3f576f26db29139981a69443c2325daa812cc353a31b5a4db794a5bcbb06c2"
                .parse()
                .unwrap(),
        ),
        purpose: "ca7a1457-ef9f-4c7f-9c74-7f8c4a4cfa6c"
            .parse::<Uuid>()
            .unwrap()
            .try_into()
            .unwrap(),
        stake_addr: Some(
            "stake_test1urs8t0ssa3w9wh90ld5tprp3gurxd487rth2qlqk6ernjqcef4ugr"
                .parse()
                .unwrap(),
        ),
    }
}

/// Returns the decoded `conway_4.block` block that contains 2 transactions.
/// Slot number: `82_004_569`, Block number: `3_118_395`
/// Tx hash: 0xeef40a97a4ed1e40c3febd05a84b3ffaa191141b60806c2bba85d9c6879fb378
///
/// CIP509 details (invalid data - unknown role 4):
/// Role: 4
/// Tx index: 1
/// prv hash: Link to `block_1`
/// purpose: ca7a1457-ef9f-4c7f-9c74-7f8c4a4cfa6c
/// stake addr: `stake_test1urs8t0ssa3w9wh90ld5tprp3gurxd487rth2qlqk6ernjqcef4ugr`
pub fn block_4() -> BlockTestData {
    let data = hex::decode(include_str!("../test_data/cardano/conway_4.block")).unwrap();
    let txn_index = 1.into();
    let block = block(data);
    BlockTestData {
        aux: tx_aux(txn_index, &block),
        block,
        slot: 82_004_569.into(),
<<<<<<< HEAD
        role: 4.into(),
        txn_index,
=======
        role: RoleId::Role0,
        txn_index: 1.into(),
>>>>>>> cb8f3ded
        txn_hash: "eef40a97a4ed1e40c3febd05a84b3ffaa191141b60806c2bba85d9c6879fb378"
            .parse()
            .unwrap(),
        prv_hash: Some(block_1().txn_hash),
        purpose: "ca7a1457-ef9f-4c7f-9c74-7f8c4a4cfa6c"
            .parse::<Uuid>()
            .unwrap()
            .try_into()
            .unwrap(),
        stake_addr: Some(
            "stake_test1urs8t0ssa3w9wh90ld5tprp3gurxd487rth2qlqk6ernjqcef4ugr".to_string(),
        ),
    }
}

/// Returns the decoded `conway_5.block` block that contains 2 transactions.
/// Slot number: `87_374_283`, Block number: `3_320_156`
/// Tx hash: 760fd99479771d32388e8865a22c4ed2b7badca1443cffe87854f491eba96e51
///
/// CIP509 details (valid data):
/// Role: 0
/// Tx index: 1
/// prv hash: None
/// purpose: ca7a1457-ef9f-4c7f-9c74-7f8c4a4cfa6c
/// stake addr: `stake_test1urs8t0ssa3w9wh90ld5tprp3gurxd487rth2qlqk6ernjqcef4ugr`
pub fn block_5() -> BlockTestData {
    let data = hex::decode(include_str!("../test_data/cardano/conway_5.block")).unwrap();
    let txn_index = 1.into();
    let block = block(data);
    BlockTestData {
        aux: tx_aux(txn_index, &block),
        block,
        slot: 87_374_283.into(),
        role: RoleId::Role0,
        txn_index: 1.into(),
        txn_hash: "760fd99479771d32388e8865a22c4ed2b7badca1443cffe87854f491eba96e51"
            .parse()
            .unwrap(),
        prv_hash: None,
        purpose: "ca7a1457-ef9f-4c7f-9c74-7f8c4a4cfa6c"
            .parse::<Uuid>()
            .unwrap()
            .try_into()
            .unwrap(),
        stake_addr: Some(
            "stake_test1urs8t0ssa3w9wh90ld5tprp3gurxd487rth2qlqk6ernjqcef4ugr".to_string(),
        ),
    }
}

/// Returns the decoded `conway_6.block` block that contains 7 transactions.
/// Slot number: `87_374_696`, Block number: `3_320_165`
/// Tx hash: 3c0f2965e0a974cf45f10ba0fb2547eb9d3f8764e8608d47fbe7ff16af7f7e32
///
/// CIP509 details (valid data):
/// Role: 0
/// Tx index: 4
/// prv hash: None
/// purpose: ca7a1457-ef9f-4c7f-9c74-7f8c4a4cfa6c
/// stake addr: `stake_test1urs8t0ssa3w9wh90ld5tprp3gurxd487rth2qlqk6ernjqcef4ugr`
pub fn block_6() -> BlockTestData {
    let data = hex::decode(include_str!("../test_data/cardano/conway_6.block")).unwrap();
    let txn_index = 4.into();
    let block = block(data);
    BlockTestData {
        aux: tx_aux(txn_index, &block),
        block,
        slot: 87_374_696.into(),
<<<<<<< HEAD
        role: 0.into(),
        txn_index,
=======
        role: RoleId::Role0,
        txn_index: 4.into(),
>>>>>>> cb8f3ded
        txn_hash: "3c0f2965e0a974cf45f10ba0fb2547eb9d3f8764e8608d47fbe7ff16af7f7e32"
            .parse()
            .unwrap(),
        prv_hash: Some(block_5().txn_hash),
        purpose: "ca7a1457-ef9f-4c7f-9c74-7f8c4a4cfa6c"
            .parse::<Uuid>()
            .unwrap()
            .try_into()
            .unwrap(),
        stake_addr: Some(
            "stake_test1urs8t0ssa3w9wh90ld5tprp3gurxd487rth2qlqk6ernjqcef4ugr".to_string(),
        ),
    }
}

/// Returns the decoded `conway_7.block` block that contains 6 transactions.
/// Slot number: `89_726_597`, Block number: `3_407_396`
/// Tx hash: 5f70cb6017e0ff4369689c210bf983bdc6b184d214cb461215373c692d03e7e3
///
/// CIP509 details (valid data):
/// Role: 0
/// Tx index: 2
/// prv hash: None
/// purpose: ca7a1457-ef9f-4c7f-9c74-7f8c4a4cfa6c
/// stake addr: `stake_test1urs8t0ssa3w9wh90ld5tprp3gurxd487rth2qlqk6ernjqcef4ugr`
pub fn block_7() -> BlockTestData {
    let data = hex::decode(include_str!("../test_data/cardano/conway_7.block")).unwrap();
    let txn_index = 2.into();
    let block = block(data);
    BlockTestData {
        aux: tx_aux(txn_index, &block),
        block,
        slot: 89_726_597.into(),
<<<<<<< HEAD
        role: 0.into(),
        txn_index,
=======
        role: RoleId::Role0,
        txn_index: 2.into(),
>>>>>>> cb8f3ded
        txn_hash: "5f70cb6017e0ff4369689c210bf983bdc6b184d214cb461215373c692d03e7e3"
            .parse()
            .unwrap(),
        prv_hash: None,
        purpose: "ca7a1457-ef9f-4c7f-9c74-7f8c4a4cfa6c"
            .parse::<Uuid>()
            .unwrap()
            .try_into()
            .unwrap(),
        stake_addr: Some(
            "stake_test1urs8t0ssa3w9wh90ld5tprp3gurxd487rth2qlqk6ernjqcef4ugr".to_string(),
        ),
    }
}

/// Converts the given raw data to a block.
fn block(data: Vec<u8>) -> MultiEraBlock {
    // This point is used to bypass validation in the block constructor.
    let previous = Point::fuzzy(0.into());
    MultiEraBlock::new(Network::Preprod, data, &previous, 0.into()).unwrap()
}

/// Get the transaction auxiliary data.
fn tx_aux(txn_index: TxnIndex, block: &MultiEraBlock) -> Vec<u8> {
    block.aux_data().get_raw(txn_index).unwrap().clone()
}<|MERGE_RESOLUTION|>--- conflicted
+++ resolved
@@ -68,13 +68,8 @@
         aux: tx_aux(txn_index, &block),
         block,
         slot: 82_004_293.into(),
-<<<<<<< HEAD
-        role: 0.into(),
-        txn_index,
-=======
         role: RoleId::Role0,
         txn_index: 0.into(),
->>>>>>> cb8f3ded
         txn_hash: "1bf8eb4da8fe5910cc890025deb9740ba5fa4fd2ac418ccbebfd6a09ed10e88b"
             .parse()
             .unwrap(),
@@ -109,13 +104,8 @@
         aux: tx_aux(txn_index, &block),
         block,
         slot: 77_171_632.into(),
-<<<<<<< HEAD
-        role: 0.into(),
-        txn_index,
-=======
         role: RoleId::Role0,
         txn_index: 0.into(),
->>>>>>> cb8f3ded
         txn_hash: "337d35026efaa48b5ee092d38419e102add1b535364799eb8adec8ac6d573b79"
             .parse()
             .unwrap(),
@@ -152,13 +142,8 @@
         aux: tx_aux(txn_index, &block),
         block,
         slot: 77_170_639.into(),
-<<<<<<< HEAD
-        role: 0.into(),
-        txn_index,
-=======
         role: RoleId::Role0,
         txn_index: 0.into(),
->>>>>>> cb8f3ded
         txn_hash: "0fda4c9f86e763fecd33f57d8f93540b1598c0a0e539dd996c48052ce94bab80"
             .parse()
             .unwrap(),
@@ -198,13 +183,8 @@
         aux: tx_aux(txn_index, &block),
         block,
         slot: 82_004_569.into(),
-<<<<<<< HEAD
         role: 4.into(),
         txn_index,
-=======
-        role: RoleId::Role0,
-        txn_index: 1.into(),
->>>>>>> cb8f3ded
         txn_hash: "eef40a97a4ed1e40c3febd05a84b3ffaa191141b60806c2bba85d9c6879fb378"
             .parse()
             .unwrap(),
@@ -273,13 +253,8 @@
         aux: tx_aux(txn_index, &block),
         block,
         slot: 87_374_696.into(),
-<<<<<<< HEAD
-        role: 0.into(),
-        txn_index,
-=======
         role: RoleId::Role0,
         txn_index: 4.into(),
->>>>>>> cb8f3ded
         txn_hash: "3c0f2965e0a974cf45f10ba0fb2547eb9d3f8764e8608d47fbe7ff16af7f7e32"
             .parse()
             .unwrap(),
@@ -313,13 +288,8 @@
         aux: tx_aux(txn_index, &block),
         block,
         slot: 89_726_597.into(),
-<<<<<<< HEAD
-        role: 0.into(),
-        txn_index,
-=======
         role: RoleId::Role0,
         txn_index: 2.into(),
->>>>>>> cb8f3ded
         txn_hash: "5f70cb6017e0ff4369689c210bf983bdc6b184d214cb461215373c692d03e7e3"
             .parse()
             .unwrap(),

--- conflicted
+++ resolved
@@ -9,15 +9,11 @@
 
 use anyhow::{Context, anyhow};
 use cardano_blockchain_types::{
-    MetadatumLabel, MultiEraBlock, TxnIndex,
+    MetadatumLabel, MultiEraBlock, StakeAddress, TxnIndex,
     hashes::{BLAKE_2B256_SIZE, Blake2b256Hash, TransactionId},
     pallas_addresses::{Address, ShelleyAddress},
     pallas_primitives::{Nullable, conway},
     pallas_traverse::MultiEraTx,
-<<<<<<< HEAD
-    MetadatumLabel, MultiEraBlock, StakeAddress, TxnIndex,
-=======
->>>>>>> bbc0a5d8
 };
 use catalyst_types::{
     catalyst_id::{CatalystId, role_index::RoleId},
@@ -36,7 +32,7 @@
 use uuid::Uuid;
 
 use crate::cardano::cip509::{
-    Payment, PointTxnIdx, RoleData,
+    C509Cert, LocalRefInt, Payment, PointTxnIdx, RoleData, SimplePublicKeyType, X509DerCert,
     decode_context::DecodeContext,
     extract_key,
     rbac::Cip509RbacMetadata,
@@ -47,10 +43,6 @@
         validate_txn_inputs_hash,
     },
     x509_chunks::X509Chunks,
-<<<<<<< HEAD
-    C509Cert, LocalRefInt, Payment, PointTxnIdx, RoleData, SimplePublicKeyType, X509DerCert,
-=======
->>>>>>> bbc0a5d8
 };
 
 /// A x509 metadata envelope.

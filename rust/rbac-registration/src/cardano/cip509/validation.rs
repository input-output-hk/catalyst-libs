//! Utilities for validation CIP-0509.
//!
//! See [this document] for all the details.
//!
//! [this document]: https://github.com/input-output-hk/catalyst-CIPs/tree/x509-role-registration-metadata/CIP-XXXX

use std::borrow::Cow;

use c509_certificate::c509::C509;
use cardano_blockchain_types::{Network, TxnWitness, VKeyHash};
use catalyst_types::{
    catalyst_id::CatalystId,
    hashes::{Blake2b128Hash, Blake2b256Hash},
<<<<<<< HEAD
=======
    id_uri::{role_index::RoleId, IdUri},
>>>>>>> 23ece120
    problem_report::ProblemReport,
};
use ed25519_dalek::{Signature, VerifyingKey, PUBLIC_KEY_LENGTH};
use pallas::{
    codec::{
        minicbor::{Encode, Encoder},
        utils::Bytes,
    },
    ledger::{addresses::Address, primitives::conway, traverse::MultiEraTx},
};
use x509_cert::{der::Encode as X509Encode, Certificate as X509};

use super::{
    extract_key::{c509_key, x509_key},
    utils::cip19::compare_key_hash,
};
use crate::cardano::cip509::{
    rbac::Cip509RbacMetadata, types::TxInputHash, C509Cert, Cip0134UriSet, LocalRefInt, RoleData,
    SimplePublicKeyType, X509DerCert,
};

/// Context-specific primitive type with tag number 6 (`raw_tag` 134) for
/// uniform resource identifier (URI) in the subject alternative name extension.
/// Following the ASN.1
/// <https://www.oss.com/asn1/resources/asn1-made-simple/asn1-quick-reference/asn1-tags.html>
/// the tag is derived from
/// | Class   (2 bit)    | P/C  (1 bit)   | Tag Number (5 bit) |
/// |`CONTEXT_SPECIFIC`  | `PRIMITIVE`   `|      6`            |
/// |`10`                | `0`           `|      00110`        |
/// Result in 0x86 or 134 in decimal.
pub(crate) const URI: u8 = 134;

/// Checks that hashing transactions inputs produces the value equal to the given one.
pub fn validate_txn_inputs_hash(
    hash: &TxInputHash, transaction: &conway::MintedTx, report: &ProblemReport,
) {
    let context = "Cip509 transaction input hash validation";

    let mut buffer = Vec::new();
    let mut e = Encoder::new(&mut buffer);

    let inputs = &transaction.transaction_body.inputs;
    if let Err(e) = e.array(inputs.len() as u64) {
        report.other(
            &format!("Failed to encode array of transaction inputs: {e:?}"),
            context,
        );
        return;
    };
    for input in inputs {
        if let Err(e) = input.encode(&mut e, &mut ()) {
            report.other(
                &format!("Failed to encode transaction input ({input:?}): {e:?}"),
                context,
            );
            return;
        }
    }

    let calculated_hash = TxInputHash::from(Blake2b128Hash::new(&buffer));
    if &calculated_hash != hash {
        report.invalid_value(
            "txn_inputs_hash",
            &format!("{hash:?}"),
            &format!("Must be equal to the value in Cip509 ({hash:?})"),
            context,
        );
    }
}

/// Checks that the given transaction auxiliary data hash is correct.
pub fn validate_aux(
    raw_aux_data: &[u8], auxiliary_data_hash: Option<&Bytes>, report: &ProblemReport,
) {
    let context = "Cip509 auxiliary data validation";

    let Some(auxiliary_data_hash) = auxiliary_data_hash else {
        report.other("Auxiliary data hash not found in transaction", context);
        return;
    };
    let auxiliary_data_hash = match Blake2b256Hash::try_from(auxiliary_data_hash.as_slice()) {
        Ok(v) => v,
        Err(e) => {
            report.other(
                &format!("Invalid transaction auxiliary data hash: {e:?}"),
                context,
            );
            return;
        },
    };

    let hash = Blake2b256Hash::new(raw_aux_data);
    if hash != auxiliary_data_hash {
        report.other(
            &format!("Incorrect transaction auxiliary data hash = '{hash:?}', expected = '{auxiliary_data_hash:?}'"),
            context,
        );
    }
}

/// Checks that all public keys extracted from x509 and c509 certificates are present in
/// the witness set of the transaction.
pub fn validate_stake_public_key(
    transaction: &conway::MintedTx, uris: Option<&Cip0134UriSet>, report: &ProblemReport,
) {
    let context = "Cip509 stake public key validation";

    let transaction = MultiEraTx::Conway(Box::new(Cow::Borrowed(transaction)));
    let witness = match TxnWitness::new(&[transaction.clone()]) {
        Ok(w) => w,
        Err(e) => {
            report.other(&format!("Failed to create TxWitness: {e:?}"), context);
            return;
        },
    };

    let pk_addrs = extract_stake_addresses(uris);
    if pk_addrs.is_empty() {
        report.other(
            "Unable to find stake addresses in Cip509 certificates",
            context,
        );
        return;
    }

    if let Err(e) = compare_key_hash(&pk_addrs, &witness, 0.into()) {
        report.other(
            &format!("Failed to compare public keys with witnesses: {e:?}"),
            context,
        );
    }
}

/// Extracts all stake addresses from both X509 and C509 certificates containing in the
/// given `Cip509` and converts their hashes to bytes.
fn extract_stake_addresses(uris: Option<&Cip0134UriSet>) -> Vec<VKeyHash> {
    let Some(uris) = uris else {
        return Vec::new();
    };

    uris.x_uris()
        .iter()
        .chain(uris.c_uris())
        .flat_map(|(_index, uris)| uris.iter())
        .filter_map(|uri| {
            if let Address::Stake(a) = uri.address() {
                a.payload().as_hash().as_slice().try_into().ok()
            } else {
                None
            }
        })
        .collect()
}

/// Validate self-signed certificates.
/// All certificates should be self-signed and support only ED25519 signature.
pub fn validate_self_sign_cert(metadata: &Cip509RbacMetadata, report: &ProblemReport) {
    let context = "Cip509 self-signed certificate validation";

    for (index, cert) in metadata.c509_certs.iter().enumerate() {
        if let C509Cert::C509Certificate(c) = cert {
            validate_c509_self_signed_cert(c, index, report, context);
        }
    }

    for (index, cert) in metadata.x509_certs.iter().enumerate() {
        if let X509DerCert::X509Cert(c) = cert {
            validate_x509_self_signed_cert(c, index, report, context);
        }
    }
}

/// Validate C509 certificate that it is a self-signed.
fn validate_c509_self_signed_cert(c: &C509, index: usize, report: &ProblemReport, context: &str) {
    // Self-sign certificate must be type 2
    if c.tbs_cert().c509_certificate_type() != 2 {
        report.invalid_value(
            &format!("C509 certificate type at index {index}"),
            &c.tbs_cert().c509_certificate_type().to_string(),
            "Certificate must have cert type 2",
            context,
        );
        return;
    }

    let pk = match c509_key(c) {
        Ok(pk) => pk,
        Err(e) => {
            report.other(
                &format!(
                    "Failed to extract subject public key from C509 certificate at index {index}: {e:?}",
                ),
                context,
            );
            return;
        },
    };

    let Some(sig) = c
        .issuer_signature_value()
        .clone()
        .and_then(|b| b.try_into().ok())
        .map(|arr: [u8; 64]| Signature::from_bytes(&arr))
    else {
        report.conversion_error(
            &format!("C509 issuer signature at index {index}"),
            &format!("{:?}", c.issuer_signature_value()),
            "Expected 64-byte Ed25519 signature",
            context,
        );
        return;
    };

    // TODO(bkioshn): signature verification should be improved in c509 crate
    let Ok(tbs_cbor) = c.tbs_cert().to_cbor::<Vec<u8>>() else {
        report.invalid_encoding(
            &format!("C509 TBS certificate at index {index}"),
            "CBOR encoding",
            "Expected CBOR encoded TBS certificate",
            context,
        );
        return;
    };
    if pk.verify_strict(&tbs_cbor, &sig).is_err() {
        report.other(
            &format!("Cannot verify C509 certificate signature at index {index}",),
            context,
        );
    }
}

/// Validate X509 certificate that it is a self-signed.
fn validate_x509_self_signed_cert(c: &X509, index: usize, report: &ProblemReport, context: &str) {
    let pk = match x509_key(c) {
        Ok(pk) => pk,
        Err(e) => {
            report.other(
                &format!(
                    "Failed to extract subject public key from X509 certificate at index {index}: {e:?}",
                ),
                context,
            );
            return;
        },
    };

    let Some(sig) = c
        .signature
        .as_bytes()
        .and_then(|b| b.try_into().ok())
        .map(|arr: [u8; 64]| Signature::from_bytes(&arr))
    else {
        report.conversion_error(
            &format!("X509 signature at index {index}"),
            &format!("{:?}", c.signature.as_bytes()),
            "Expected 64-byte Ed25519 signature",
            context,
        );
        return;
    };

    let tbs_der = match c.tbs_certificate.to_der() {
        Ok(tbs_der) => tbs_der,
        Err(e) => {
            report.invalid_encoding(
                &format!("X509 tbs certificate at index {index}"),
                "DER encoding",
                &format!("Expected DER encoded X509 certificate: {e:?}"),
                context,
            );
            return;
        },
    };

    if pk.verify_strict(&tbs_der, &sig).is_err() {
        report.other(
            &format!("Cannot verify X509 certificate signature at index {index} "),
            context,
        );
    }
}

/// Checks the role data.
#[allow(clippy::similar_names)]
pub fn validate_role_data(
    metadata: &Cip509RbacMetadata, subnet: Network, report: &ProblemReport,
) -> Option<CatalystId> {
    let context = "Role data validation";

    // There should be some role data
    if !metadata.role_data.is_empty() {
        if metadata.role_data.contains_key(&RoleId::Role0) {
            // For the role 0 there must be exactly once certificate and it must not have `deleted`,
            // `undefined` or `C509CertInMetadatumReference` values.
            if matches!(metadata.x509_certs.first(), Some(X509DerCert::X509Cert(_)))
                && matches!(
                    metadata.c509_certs.first(),
                    Some(C509Cert::C509Certificate(_))
                )
            {
                report.other(
                    "Only one certificate can be defined at index 0 for the role 0",
                    context,
                );
            }
            if !matches!(metadata.x509_certs.first(), Some(X509DerCert::X509Cert(_)))
                && !matches!(
                    metadata.c509_certs.first(),
                    Some(C509Cert::C509Certificate(_))
                )
            {
                report.other("The role 0 certificate must be present", context);
            }
        } else {
            // For other roles there still must be exactly one certificate at 0 index, but it must
            // have the `undefined` value.
            if matches!(metadata.x509_certs.first(), Some(X509DerCert::X509Cert(_)))
                || matches!(
                    metadata.c509_certs.first(),
                    Some(C509Cert::C509Certificate(_))
                )
            {
                report.other("Only role 0 can contain a certificate at 0 index", context);
            }
            if matches!(metadata.x509_certs.first(), Some(X509DerCert::Deleted))
                || matches!(metadata.c509_certs.first(), Some(C509Cert::Deleted))
            {
                report.other("Only role 0 can delete a certificate at 0 index", context);
            }
        }
    }
    // It isn't allowed for any role to use a public key at 0 index.
    if !matches!(
        metadata.pub_keys.first(),
        None | Some(SimplePublicKeyType::Undefined)
    ) {
        report.other(
            "The public key cannot be used at 0 index. Role 0 requires a certificate and other roles must set 0 public key to undefined if needed.",
            context,
        );
    }
    // It isn't allowed for the role 0 to have a certificate in the
    // `C509CertInMetadatumReference` form and other roles must not contain certificate at 0
    // index.
    if matches!(
        metadata.c509_certs.first(),
        Some(C509Cert::C509CertInMetadatumReference(_))
    ) {
        report.other(
            "C509 certificate at 0 index cannot be in metadatum reference",
            context,
        );
    }

    for unknown_role in metadata.role_data.keys().filter(|r| r.is_unknown()) {
        report.other(&format!("Unknown role found: {unknown_role}"), context);
    }

    let mut catalyst_id = None;
    for (number, data) in &metadata.role_data {
        if number == &RoleId::Role0 {
            catalyst_id = validate_role_0(data, metadata, subnet, context, report);
        } else {
            if let Some(signing_key) = data.signing_key() {
                if signing_key.key_offset == 0 {
                    report.other(
                        &format!(
                            "Invalid signing key: only role 0 can reference a certificate with 0 index ({number:?} {data:?})"
                        ),
                        context,
                    );
                }
            }
            if let Some(encryption_key) = data.encryption_key() {
                if encryption_key.key_offset == 0 {
                    report.other(
                        &format!(
                            "Invalid encryption key: only role 0 can reference a certificate with 0 index ({number:?} {data:?})"
                        ),
                        context,
                    );
                }
            }
        }
    }
    catalyst_id
}

/// Checks that the role 0 data is correct.
fn validate_role_0(
    role: &RoleData, metadata: &Cip509RbacMetadata, subnet: Network, context: &str,
    report: &ProblemReport,
) -> Option<CatalystId> {
    if let Some(key) = role.encryption_key() {
        report.invalid_value(
            "Role 0 encryption key",
            &format!("{key:?}"),
            "The role 0 shouldn't have the encryption key",
            context,
        );
    }

    let Some(signing_key) = role.signing_key() else {
        report.missing_field("(Role 0) RoleData::signing_key", context);
        return None;
    };

    if signing_key.key_offset != 0 {
        report.other(
            &format!("The role 0 must reference a certificate with 0 index ({role:?})"),
            context,
        );
        return None;
    }

    let mut catalyst_id = None;
    let network = "cardano";

    match signing_key.local_ref {
        LocalRefInt::X509Certs => {
            match metadata.x509_certs.first() {
                Some(X509DerCert::X509Cert(cert)) => {
                    // All good: role 0 references a valid X509 certificate.
                    catalyst_id = x509_cert_key(cert, context, report).map(|k| CatalystId::new(network, Some(&subnet.to_string()), k));
                }
                Some(c) => report.other(&format!("Invalid X509 certificate value ({c:?}) for role 0 ({role:?})"), context),
                None => report.other("Role 0 reference X509 certificate at index 0, but there is no such certificate", context),
            }
        },
        LocalRefInt::C509Certs => {
            match metadata.c509_certs.first() {
                Some(C509Cert::C509Certificate(cert)) => {
                    // All good: role 0 references a valid C509 certificate.
                    catalyst_id = c509_cert_key(cert, context, report).map(|k| CatalystId::new(network, Some(&subnet.to_string()), k));
                }
                Some(c) => report.other(&format!("Invalid C509 certificate value ({c:?}) for role 0 ({role:?})"), context),
                None => report.other("Role 0 reference C509 certificate at index 0, but there is no such certificate", context),
            }
        },
        LocalRefInt::PubKeys => {
            report.invalid_value(
                "(Role 0) RoleData::signing_key",
                &format!("{signing_key:?}"),
                "Role signing key should reference certificate, not public key",
                context,
            );
        },
    }
    catalyst_id
}

/// Extracts `VerifyingKey` from the given `X509` certificate.
fn x509_cert_key(cert: &X509, context: &str, report: &ProblemReport) -> Option<VerifyingKey> {
    let Some(extended_public_key) = cert
        .tbs_certificate
        .subject_public_key_info
        .subject_public_key
        .as_bytes()
    else {
        report.invalid_value(
            "subject_public_key",
            "is not octet aligned",
            "Must not have unused bits",
            context,
        );
        return None;
    };
    verifying_key(extended_public_key, context, report)
}

/// Extracts `VerifyingKey` from the given `C509` certificate.
fn c509_cert_key(cert: &C509, context: &str, report: &ProblemReport) -> Option<VerifyingKey> {
    verifying_key(cert.tbs_cert().subject_public_key(), context, report)
}

/// Creates `VerifyingKey` from the given extended public key.
fn verifying_key(
    extended_public_key: &[u8], context: &str, report: &ProblemReport,
) -> Option<VerifyingKey> {
    /// An extender public key length in bytes.
    const EXTENDED_PUBLIC_KEY_LENGTH: usize = 64;

    if extended_public_key.len() != EXTENDED_PUBLIC_KEY_LENGTH {
        report.other(
            &format!("Unexpected extended public key length in certificate: {}, expected {EXTENDED_PUBLIC_KEY_LENGTH}",
                extended_public_key.len()),
            context,
        );
        return None;
    }

    // This should never fail because of the check above.
    let Some(public_key) = extended_public_key.get(0..PUBLIC_KEY_LENGTH) else {
        report.other("Unable to get public key part", context);
        return None;
    };

    let bytes: &[u8; PUBLIC_KEY_LENGTH] = match public_key.try_into() {
        Ok(v) => v,
        Err(e) => {
            report.other(
                &format!("Invalid public key length in X509 certificate: {e:?}"),
                context,
            );
            return None;
        },
    };
    match VerifyingKey::from_bytes(bytes) {
        Ok(k) => Some(k),
        Err(e) => {
            report.other(
                &format!("Invalid public key in C509 certificate: {e:?}"),
                context,
            );
            None
        },
    }
}

#[cfg(test)]
mod tests {
    use super::*;
    use crate::{cardano::cip509::Cip509, utils::test};

    #[test]
    fn block_1() {
        let data = test::block_1();

        let mut registrations = Cip509::from_block(&data.block, &[]);
        assert_eq!(1, registrations.len());

        let registration = registrations.pop().unwrap();
        data.assert_valid(&registration);
    }

    #[test]
    fn block_2() {
        let data = test::block_2();

        let mut registrations = Cip509::from_block(&data.block, &[]);
        assert_eq!(1, registrations.len());

        let registration = registrations.pop().unwrap();
        assert!(registration.report().is_problematic());

        let origin = registration.origin();
        assert_eq!(origin.txn_index(), data.txn_index);
        assert_eq!(origin.point().slot_or_default(), data.slot);

        // The consume function must return the problem report contained within the registration.
        let report = registration.consume().unwrap_err();
        assert!(report.is_problematic());
        let report = format!("{report:?}");
        assert!(report.contains("Public key hash not found in transaction witness set"));
    }

    #[test]
    fn block_3() {
        let data = test::block_3();

        let mut registrations = Cip509::from_block(&data.block, &[]);
        assert_eq!(1, registrations.len());

        let registration = registrations.pop().unwrap();
        assert!(registration.report().is_problematic());

        assert_eq!(registration.previous_transaction(), data.prv_hash);

        let origin = registration.origin();
        assert_eq!(origin.txn_index(), data.txn_index);
        assert_eq!(origin.point().slot_or_default(), data.slot);

        let report = registration.consume().unwrap_err();
        assert!(report.is_problematic());
        let report = format!("{report:?}");
        assert!(report
            .contains("Role payment key reference index (1) is not found in transaction outputs"));
    }

    #[test]
    fn block_4() {
        let data = test::block_4();

        let mut registrations = Cip509::from_block(&data.block, &[]);
        assert_eq!(1, registrations.len());

        let registration = registrations.pop().unwrap();
        assert!(registration.report().is_problematic());

        let origin = registration.origin();
        assert_eq!(origin.txn_index(), data.txn_index);
        assert_eq!(origin.point().slot_or_default(), data.slot);

        // The consume function must return the problem report contained within the registration.
        let report = registration.consume().unwrap_err();
        assert!(report.is_problematic());
        let report = format!("{report:?}");
        assert!(report.contains("Unknown role found: 4"));
    }

    #[test]
    fn extract_stake_addresses_from_metadata() {
        let data = test::block_1();
        let cip509 = Cip509::new(&data.block, data.txn_index, &[])
            .unwrap()
            .unwrap();
        assert!(
            !cip509.report().is_problematic(),
            "Failed to decode Cip509: {:?}",
            cip509.report()
        );

        let uris = cip509.certificate_uris().unwrap();
        assert!(uris.c_uris().is_empty());
        assert_eq!(1, uris.x_uris().len());
        let Address::Stake(address) = uris.x_uris().get(&0).unwrap().first().unwrap().address()
        else {
            panic!("Unexpected address type");
        };
        let hash = address.payload().as_hash().as_ref().try_into().unwrap();

        let addresses = extract_stake_addresses(cip509.certificate_uris());
        assert_eq!(1, addresses.len());
        assert_eq!(addresses.first().unwrap(), &hash);
    }

    // Verify that we are able to parse `Cip509` with legacy transaction output type.
    #[test]
    fn legacy_transaction_output() {
        let data = test::block_7();

        let mut registrations = Cip509::from_block(&data.block, &[]);
        assert_eq!(1, registrations.len());

        let registration = registrations.pop().unwrap();
        data.assert_valid(&registration);
    }
}<|MERGE_RESOLUTION|>--- conflicted
+++ resolved
@@ -9,12 +9,8 @@
 use c509_certificate::c509::C509;
 use cardano_blockchain_types::{Network, TxnWitness, VKeyHash};
 use catalyst_types::{
-    catalyst_id::CatalystId,
+    catalyst_id::{role_index::RoleId, CatalystId},
     hashes::{Blake2b128Hash, Blake2b256Hash},
-<<<<<<< HEAD
-=======
-    id_uri::{role_index::RoleId, IdUri},
->>>>>>> 23ece120
     problem_report::ProblemReport,
 };
 use ed25519_dalek::{Signature, VerifyingKey, PUBLIC_KEY_LENGTH};

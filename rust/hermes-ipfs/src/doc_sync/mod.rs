--- conflicted
+++ resolved
@@ -4,11 +4,8 @@
 mod state_machine;
 
 pub mod payload;
-<<<<<<< HEAD
 pub mod syn_payload;
-=======
 pub mod timers;
->>>>>>> 1405e0d6
 
 use ed25519_dalek::VerifyingKey;
 pub use envelope::{Envelope, EnvelopePayload};

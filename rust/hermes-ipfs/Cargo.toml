--- conflicted
+++ resolved
@@ -27,11 +27,7 @@
 futures = "0.3.31"
 libp2p = "0.56.0"
 connexa = { version = "0.4.1", features = ["full"] }
-<<<<<<< HEAD
-minicbor = { version = "0.25.1", features = ["alloc", "derive"], optional = true }
-=======
 minicbor = { version = "0.25.1", features = ["alloc", "derive", "half"], optional = true }
->>>>>>> 9cb603e6
 ed25519-dalek = { version = "2.1.1", optional = true}
 catalyst-types = { version = "0.0.11", git = "https://github.com/input-output-hk/catalyst-libs.git", tag = "catalyst-types/v0.0.11", optional = true }
 blake3 = { version = "1.8.2", optional = true }

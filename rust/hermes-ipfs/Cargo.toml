# cspell: words yamux

[package]
name = "hermes-ipfs"
version = "0.0.4"
edition.workspace = true
license.workspace = true
authors.workspace = true
homepage.workspace = true
repository.workspace = true

[lints]
workspace = true

[dependencies]
anyhow = "1.0.95"
derive_more = {version = "1.0.0", features = ["from","into","display"] }
ipld-core = { version = "0.4.1", features = ["serde"]}
<<<<<<< HEAD
# A fork of crates-io version with updated dependencies (`libp2p` and `ring` in particular).
rust-ipfs = { version = "0.15.0", git = "https://github.com/dariusc93/rust-ipfs" }
tokio = "1.46.0"
=======
rust-ipfs = "0.14.1"
tokio = "1.42.0"
# Its a transitive dependency of the "rust-ipfs" crate,
# could be removed after bumped to the rustc compiler 1.87
yamux = "=0.13.5"
>>>>>>> 4ec166be

[dev-dependencies]
# Dependencies used by examples
clap = { version = "4.5.23", features = ["derive"] }
dirs = "5.0.1"
lipsum = "0.9.1"
rand = "0.8.5"
rustyline-async = "0.4.5"
tracing-subscriber = { version = "0.3.19", features = ["env-filter"] }

[package.metadata.cargo-machete]
# remove that after fixing issues with latest crates
ignored = ["yamux"]<|MERGE_RESOLUTION|>--- conflicted
+++ resolved
@@ -16,17 +16,12 @@
 anyhow = "1.0.95"
 derive_more = {version = "1.0.0", features = ["from","into","display"] }
 ipld-core = { version = "0.4.1", features = ["serde"]}
-<<<<<<< HEAD
 # A fork of crates-io version with updated dependencies (`libp2p` and `ring` in particular).
 rust-ipfs = { version = "0.15.0", git = "https://github.com/dariusc93/rust-ipfs" }
 tokio = "1.46.0"
-=======
-rust-ipfs = "0.14.1"
-tokio = "1.42.0"
 # Its a transitive dependency of the "rust-ipfs" crate,
 # could be removed after bumped to the rustc compiler 1.87
 yamux = "=0.13.5"
->>>>>>> 4ec166be
 
 [dev-dependencies]
 # Dependencies used by examples

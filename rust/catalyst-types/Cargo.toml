--- conflicted
+++ resolved
@@ -24,11 +24,7 @@
 minicbor = { version = "0.25.1", features = ["std"] }
 num-traits = "0.2.19"
 orx-concurrent-vec = { version = "3.6.0", features = ["serde"] }
-<<<<<<< HEAD
-pallas-crypto = { version = "0.30.1", git = "https://github.com/input-output-hk/catalyst-pallas.git", branch = "test/testnet-genesis-values" }
-=======
-pallas-crypto = { version = "0.33.0" }
->>>>>>> 752235f2
+pallas-crypto = { version = "0.33.0", git = "https://github.com/input-output-hk/catalyst-pallas.git", branch = "test/testnet-genesis-values" }
 serde = { version = "1.0.217", features = ["derive", "rc"] }
 thiserror = "2.0.11"
 base64-url = "3.0.0"

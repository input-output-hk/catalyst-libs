[package]
name = "catalyst-types"
version = "0.0.1"
edition.workspace = true
license.workspace = true
authors.workspace = true
homepage.workspace = true
repository.workspace = true

# See more keys and their definitions at https://doc.rust-lang.org/cargo/reference/manifest.html

[lints]
workspace = true

[lib]
name = "catalyst_types"

[dependencies]
blake2b_simd = "1.0.2"
displaydoc = "0.2.5"
ed25519-dalek = "2.1.1"
fluent-uri = "0.3.2"
hex = "0.4.3"
minicbor = { version = "0.25.1", features = ["std"] }
num-traits = "0.2.19"
orx-concurrent-vec = "3.1.0"
pallas-crypto = { version = "0.30.1", git = "https://github.com/input-output-hk/catalyst-pallas.git", rev = "9b5183c8b90b90fe2cc319d986e933e9518957b3" }
<<<<<<< HEAD
serde = { version = "1.0.217", features = ["derive"] }
thiserror = "2.0.11"
base64-url = "3.0.0"
uuid = { version = "1.12.0", features = ["v4", "v7", "serde"] }
chrono = "0.4.39"
=======
serde = { version = "1.0.217", features = ["derive", "rc"] }
thiserror = "2.0.9"
base64-url = "3.0.0"
uuid = { version = "1.11.0", features = ["v4", "v7", "serde"] }
fmmap = { version = "0.3.3", features = ["sync", "tokio-async"] }
once_cell = "1.20.2"
tracing = "0.1.41"
>>>>>>> 41c14469

[dev-dependencies]
ed25519-dalek = { version = "2.1.1", features = ["rand_core"] }
rand = "0.8.5"
serde_json = "1"<|MERGE_RESOLUTION|>--- conflicted
+++ resolved
@@ -25,21 +25,14 @@
 num-traits = "0.2.19"
 orx-concurrent-vec = "3.1.0"
 pallas-crypto = { version = "0.30.1", git = "https://github.com/input-output-hk/catalyst-pallas.git", rev = "9b5183c8b90b90fe2cc319d986e933e9518957b3" }
-<<<<<<< HEAD
-serde = { version = "1.0.217", features = ["derive"] }
+serde = { version = "1.0.217", features = ["derive", "rc"] }
 thiserror = "2.0.11"
 base64-url = "3.0.0"
 uuid = { version = "1.12.0", features = ["v4", "v7", "serde"] }
 chrono = "0.4.39"
-=======
-serde = { version = "1.0.217", features = ["derive", "rc"] }
-thiserror = "2.0.9"
-base64-url = "3.0.0"
-uuid = { version = "1.11.0", features = ["v4", "v7", "serde"] }
 fmmap = { version = "0.3.3", features = ["sync", "tokio-async"] }
 once_cell = "1.20.2"
 tracing = "0.1.41"
->>>>>>> 41c14469
 
 [dev-dependencies]
 ed25519-dalek = { version = "2.1.1", features = ["rand_core"] }

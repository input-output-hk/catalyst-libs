--- conflicted
+++ resolved
@@ -100,12 +100,7 @@
 pub(crate) struct DocSpec {
     #[serde(rename = "type")]
     pub(crate) doc_type: String,
-<<<<<<< HEAD
-=======
-    /// `headers` field
     pub(crate) headers: Headers,
-    /// Document type metadata definitions
->>>>>>> ddf0ea5d
     pub(crate) metadata: Metadata,
     pub(crate) payload: payload::Payload,
 }

--- conflicted
+++ resolved
@@ -146,31 +146,11 @@
         Ok(cip36_key_registration)
     }
 }
-
-<<<<<<< HEAD
-/// Helper function for checking whether the key is already in the `found_keys` or not.
-/// True if exist, false if not.
-fn check_is_key_exist(
-    found_keys: &[Cip36KeyRegistrationKeys], key: &Cip36KeyRegistrationKeys, index: u64,
-    err_report: &ProblemReport,
-) -> bool {
-    if found_keys.contains(key) {
-        err_report.duplicate_field(
-            format!("{key:?}").as_str(),
-            format!(
                 "Redundant key found in item {} in RBAC map",
                 index.saturating_add(1)
             )
             .as_str(),
-            format!("CIP36 Key Registration {key:?}").as_str(),
-        );
-        return true;
-    }
-    false
-}
-
-=======
->>>>>>> 3017ece7
+
 /// Helper function for decoding the voting key.
 ///
 /// # Returns

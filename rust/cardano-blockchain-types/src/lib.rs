//! Catalyst Enhanced `MultiEraBlock` Structures

pub mod conversion;
pub mod hashes;
<<<<<<< HEAD
=======
mod metadata;
mod multi_era_block_data;
mod network;
mod point;
mod slot;
mod txn_index;
mod txn_witness;
>>>>>>> cb475a64

pub use auxdata::{
    aux_data::TransactionAuxData,
    block::BlockAuxData,
    metadatum::Metadata,
    metadatum_label::MetadatumLabel,
    metadatum_value::MetadatumValue,
    scripts::{Script, ScriptArray, ScriptType, TransactionScripts},
};
pub use cip134_uri::Cip0134Uri;
pub use fork::Fork;
pub use metadata::cip36::{voting_pk::VotingPubKey, Cip36};
pub use multi_era_block_data::MultiEraBlock;
pub use network::Network;
pub use point::Point;
pub use slot::Slot;
pub use txn_index::TxnIndex;
pub use txn_witness::{TxnWitness, VKeyHash};

mod auxdata;
mod cip134_uri;
mod fork;
mod multi_era_block_data;
mod network;
mod point;
mod slot;
mod txn_index;
mod txn_witness;<|MERGE_RESOLUTION|>--- conflicted
+++ resolved
@@ -2,8 +2,6 @@
 
 pub mod conversion;
 pub mod hashes;
-<<<<<<< HEAD
-=======
 mod metadata;
 mod multi_era_block_data;
 mod network;
@@ -11,7 +9,6 @@
 mod slot;
 mod txn_index;
 mod txn_witness;
->>>>>>> cb475a64
 
 pub use auxdata::{
     aux_data::TransactionAuxData,

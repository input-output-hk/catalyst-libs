//! To Be Sign Certificate (TBS Certificate) use to construct a C509 certificate.

use minicbor::{encode::Write, Decode, Decoder, Encode, Encoder};
use serde::{Deserialize, Serialize};

use crate::{
    big_uint::UnwrappedBigUint,
    extensions::Extensions,
    helper::{
        decode::{decode_bytes, decode_helper},
        encode::{encode_bytes, encode_helper},
    },
    issuer_sig_algo::IssuerSignatureAlgorithm,
    name::Name,
    subject_pub_key_algo::SubjectPubKeyAlgorithm,
    time::Time,
};

/// A struct represents a To Be Signed Certificate (TBS Certificate).
#[derive(Debug, Clone, PartialEq, Deserialize, Serialize)]
#[serde(rename_all = "snake_case")]
pub struct TbsCert {
    /// Certificate type.
    c509_certificate_type: u8,
    /// Serial number of the certificate.
    certificate_serial_number: UnwrappedBigUint,
    /// Issuer Signature Algorithm
    issuer_signature_algorithm: IssuerSignatureAlgorithm,
    /// Issuer
    issuer: Name,
    /// Validity not before.
    validity_not_before: Time,
    /// Validity not after.
    validity_not_after: Time,
    /// Subject
    subject: Name,
    /// Subject Public Key Algorithm
    subject_public_key_algorithm: SubjectPubKeyAlgorithm,
    /// Subject Public Key value
    subject_public_key: Vec<u8>,
    /// Extensions
    extensions: Extensions,
}

impl TbsCert {
    /// Create a new instance of TBS Certificate.
    /// If issuer is not provided, it will use the subject as the issuer.
    #[must_use]
    #[allow(clippy::too_many_arguments)]
    pub fn new(
        c509_certificate_type: u8, certificate_serial_number: UnwrappedBigUint,
        issuer_signature_algorithm: IssuerSignatureAlgorithm, issuer: Option<Name>,
        validity_not_before: Time, validity_not_after: Time, subject: Name,
        subject_public_key_algorithm: SubjectPubKeyAlgorithm, subject_public_key: Vec<u8>,
        extensions: Extensions,
    ) -> Self {
        Self {
            c509_certificate_type,
            certificate_serial_number,
            issuer_signature_algorithm,
            issuer: issuer.unwrap_or_else(|| subject.clone()),
            validity_not_before,
            validity_not_after,
            subject,
            subject_public_key_algorithm,
            subject_public_key,
            extensions,
        }
    }

    /// Get the certificate type.
    #[must_use]
    pub fn c509_certificate_type(&self) -> u8 {
        self.c509_certificate_type
    }

    /// Get the certificate serial number.
    #[must_use]
    pub fn certificate_serial_number(&self) -> &UnwrappedBigUint {
        &self.certificate_serial_number
    }

    /// Get the issuer signature algorithm.
    #[must_use]
    pub fn get_issuer_signature_algorithm(&self) -> &IssuerSignatureAlgorithm {
        &self.issuer_signature_algorithm
    }

    /// Get the issuer.
    #[must_use]
    pub fn issuer(&self) -> &Name {
        &self.issuer
    }

    /// Get the validity not before.
    #[must_use]
    pub fn validity_not_before(&self) -> &Time {
        &self.validity_not_before
    }

    /// Get the validity not after.
    #[must_use]
    pub fn validity_not_after(&self) -> &Time {
        &self.validity_not_after
    }

    /// Get the subject.
    #[must_use]
    pub fn subject(&self) -> &Name {
        &self.subject
    }

    /// Get the subject public key algorithm.
    #[must_use]
    pub fn subject_public_key_algorithm(&self) -> &SubjectPubKeyAlgorithm {
        &self.subject_public_key_algorithm
    }

    /// Get the subject public key.
    #[must_use]
    pub fn subject_public_key(&self) -> &[u8] {
        &self.subject_public_key
    }

    /// Get the extensions.
    #[must_use]
    pub fn extensions(&self) -> &Extensions {
        &self.extensions
    }

    /// Get the issuer signature algorithm.
    #[must_use]
    pub fn issuer_signature_algorithm(&self) -> &IssuerSignatureAlgorithm {
        &self.issuer_signature_algorithm
    }
}

impl Encode<()> for TbsCert {
    fn encode<W: Write>(
        &self, e: &mut Encoder<W>, ctx: &mut (),
    ) -> Result<(), minicbor::encode::Error<W::Error>> {
        encode_helper(e, "Certificate type", ctx, &self.c509_certificate_type)?;
        self.certificate_serial_number.encode(e, ctx)?;
        self.issuer_signature_algorithm.encode(e, ctx)?;
        self.issuer.encode(e, ctx)?;
        self.validity_not_before.encode(e, ctx)?;
        self.validity_not_after.encode(e, ctx)?;
        self.subject.encode(e, ctx)?;
        self.subject_public_key_algorithm.encode(e, ctx)?;
        encode_bytes(e, "Subject Public Key", &self.subject_public_key)?;
        self.extensions.encode(e, ctx)?;
        Ok(())
    }
}

impl Decode<'_, ()> for TbsCert {
    fn decode(d: &mut Decoder<'_>, ctx: &mut ()) -> Result<Self, minicbor::decode::Error> {
        let cert_type = decode_helper(d, "Certificate type", ctx)?;
        let serial_number = UnwrappedBigUint::decode(d, ctx)?;
        let issuer_signature_algorithm = IssuerSignatureAlgorithm::decode(d, ctx)?;
        let issuer = Some(Name::decode(d, ctx)?);
        let not_before = Time::decode(d, ctx)?;
        let not_after = Time::decode(d, ctx)?;
        let subject = Name::decode(d, ctx)?;
        let subject_public_key_algorithm = SubjectPubKeyAlgorithm::decode(d, ctx)?;
        let subject_public_key = decode_bytes(d, "Subject Public Key")?;
        let extensions = Extensions::decode(d, ctx)?;

        Ok(TbsCert::new(
            cert_type,
            serial_number,
            issuer_signature_algorithm,
            issuer,
            not_before,
            not_after,
            subject,
            subject_public_key_algorithm,
            subject_public_key,
            extensions,
        ))
    }
}

// ------------------Test----------------------

// Notes
// - Test is modified to match the current encode and decode where `subject_public_key`
//   doesn't support
// special case for rsaEncryption and id-ecPublicKey.
// - Currently support natively signed c509 certificate, so all text strings
// are UTF-8 encoded and all attributeType SHALL be non-negative
// - Some Extension values are not supported yet.

#[cfg(test)]
pub(crate) mod test_tbs_cert {
    use asn1_rs::oid;

    use super::*;
    use crate::{
        attributes::attribute::{Attribute, AttributeValue},
        extensions::{
            alt_name::{AlternativeName, GeneralNamesOrText},
            extension::{Extension, ExtensionValue},
        },
        general_names::{
            general_name::{GeneralName, GeneralNameTypeRegistry, GeneralNameValue},
            other_name_hw_module::OtherNameHardwareModuleName,
            GeneralNames,
        },
        name::NameValue,
    };

    // Mnemonic: match mad promote group rival case
    const PUBKEY: [u8; 8] = [0x88, 0xD0, 0xB6, 0xB0, 0xB3, 0x7B, 0xAA, 0x46];

    // Test reference https://datatracker.ietf.org/doc/draft-ietf-cose-cbor-encoded-cert/11/
    // A.1.  Example RFC 7925 profiled X.509 Certificate
    pub(crate) fn tbs_1() -> (TbsCert, String) {
        let tbs_certificate = (
            3,                             // c509_certificate_type
            128_269,                       // certificate_serial_number
            oid!(1.2.840 .10045 .4 .3 .2), // issuer_signature_algorithm (ecdsa-with-SHA256)
            (
                // issuer
                oid!(2.5.4 .3), // oid (commonName)
                "RFC test CA",  // value
                false,          // critical
            ),
            1_672_531_200, // validity_not_before
            1_767_225_600, // validity_not_after
            (
                // subject
                oid!(2.5.4 .3),            // oid (commonName)
                "01-23-45-FF-FE-67-89-AB", // value
                false,                     // critical
            ),
            oid!(1.2.840 .10045 .2 .1), /* subject_public_key_algorithm (id-ecPublicKey
                                         * prime256v1 P-256) */
            PUBKEY, // subject_public_key (modified from the example)
            (
                // extensions
                oid!(2.5.29 .15), // oid (keyUsage)
                1,                // value
                false,            // critical
            ),
        );

        let tbs_certificate_cbor = [
            "03",                       // c509_certificate_type
            "4301f50d",                 // certificate_serial_number
            "00",                       // issuer_signature_algorithm
            "6b5246432074657374204341", // issuer
            "1a63b0cd00",               // validity_not_before
            "1a6955b900",               // validity_not_after
            "47010123456789ab",         // subject
            "01",                       // subject_public_key_algorithm
            "4888d0b6b0b37baa46",       // subject_public_key
            "01",                       // extensions
        ];

        // Issuer
        let mut attr1 = Attribute::new(tbs_certificate.3 .0);
        attr1.add_value(AttributeValue::Text(tbs_certificate.3 .1.to_string()));
        let issuer = Name::new(NameValue::Attribute(vec![attr1]));

        // Subject
        let mut attr2 = Attribute::new(tbs_certificate.6 .0);
        attr2.add_value(AttributeValue::Text(tbs_certificate.6 .1.to_string()));
        let subject = Name::new(NameValue::Attribute(vec![attr2]));

        // Extensions
        let mut extensions = Extensions::new();
        extensions.add_extension(Extension::new(
            tbs_certificate.9 .0,
            ExtensionValue::Int(tbs_certificate.9 .1),
            tbs_certificate.9 .2,
        ));

        let data = TbsCert::new(
            tbs_certificate.0,
            UnwrappedBigUint::new(tbs_certificate.1),
            IssuerSignatureAlgorithm::new(tbs_certificate.2, None),
            Some(issuer),
            Time::new(tbs_certificate.4),
            Time::new(tbs_certificate.5),
            subject,
            SubjectPubKeyAlgorithm::new(tbs_certificate.7, None),
            tbs_certificate.8.to_vec(),
            extensions,
        );

        let concatenated: String = tbs_certificate_cbor.concat();

        (data, concatenated)
    }

    #[test]
    fn encode_decode_tbs_cert_1() {
        let (tbs_cert, tbs_cert_cbor) = tbs_1();

        let mut buffer = Vec::new();
        let mut encoder = Encoder::new(&mut buffer);
        tbs_cert
            .encode(&mut encoder, &mut ())
            .expect("Failed to encode TBS Certificate");

        assert_eq!(hex::encode(buffer.clone()), tbs_cert_cbor);

        let mut decoder = Decoder::new(&buffer);
        let decoded_tbs =
            TbsCert::decode(&mut decoder, &mut ()).expect("Failed to decode TBS Certificate");
        assert_eq!(decoded_tbs, tbs_cert);
    }

    // Test reference https://datatracker.ietf.org/doc/draft-ietf-cose-cbor-encoded-cert/11/
    // A.2.  Example IEEE 802.1AR profiled X.509 Certificate
    #[allow(clippy::too_many_lines)]
    fn tbs_2() -> (TbsCert, String) {
        let tbs_certificate = (
            3,                             // c509_certificate_type
            9_112_578_475_118_446_130,     // certificate_serial_number
            oid!(1.2.840 .10045 .4 .3 .2), // issuer_signature_algorithm (ecdsa-with-SHA256)
            [
                // issuer
                (
                    oid!(2.5.4 .6), // oid (C: countryName)
                    "US",           // value
                    false,          // critical
                ),
                (
                    oid!(2.5.4 .8), // oid (ST: stateOrProvinceName)
                    "CA",           // value
                    false,          // critical
                ),
                (
                    oid!(2.5.4 .10), // oid (O: organizationName)
                    "Example Inc",   // value
                    false,           // critical
                ),
                (
                    oid!(2.5.4 .11), // oid (OU: organizationalUnitName)
                    "certification", // value
                    false,           // critical
                ),
                (
                    oid!(2.5.4 .3), // oid (CN: commonName)
                    "802.1AR CA",   // value
                    false,          // critical
                ),
            ],
            1_548_934_156,   // validity_not_before
            253_402_300_799, // validity_not_after
            [
                // subject
                (
                    oid!(2.5.4 .6), // oid (C: countryName)
                    "US",           // value
                    false,          // critical
                ),
                (
                    oid!(2.5.4 .8), // oid (ST: stateOrProvinceName)
                    "CA",           // value
                    false,          // critical
                ),
                (
                    oid!(2.5.4 .7), // oid (L: localityName)
                    "LA",           // value
                    false,          // critical
                ),
                (
                    oid!(2.5.4 .10), // oid (O: organizationName)
                    "example Inc",   // value
                    false,           // critical
                ),
                (
                    oid!(2.5.4 .11), // oid (OU: organizationalUnitName)
                    "IoT",           // value
                    false,           // critical
                ),
                (
                    oid!(2.5.4 .5), // oid (serialNumber)
                    "Wt1234",       // value
                    false,          // critical
                ),
            ],
            oid!(1.2.840 .10045 .2 .1), /* subject_public_key_algorithm (id-ecPublicKey
                                         * prime256v1 P-256) */
            PUBKEY, // subject_public_key (modified from the example)
            (
                // extensions
                (
                    oid!(2.5.29 .19), // oid (basicConstraints)
                    -2,               // value
                    false,            // critical
                ),
                (
                    oid!(2.5.29 .14), // oid (subjectKeyIdentifier)
                    [
                        0x96, 0x60, 0x0D, 0x87, 0x16, 0xBF, 0x7F, 0xD0, 0xE7, 0x52, 0xD0, 0xAC,
                        0x76, 0x07, 0x77, 0xAD, 0x66, 0x5D, 0x02, 0xA0,
                    ], // value
                    false,            // critical
                ),
                (
                    oid!(2.5.29 .15), // oid (keyUsage)
                    5,                // value
                    true,             // critical
                ),
                (
                    oid!(2.5.29 .17), // oid (subjectAltName)
                    (
                        oid!(1.3.6 .1 .4 .1 .6175 .10 .1), // hwType
                        [0x01, 0x02, 0x03, 0x04],          // hwSerialNum
                    ),
                    false, // critical
                ),
            ),
        );

        let tbs_certificate_cbor = [
                "03", // c509_certificate_type
                "487e7661d7b54e4632", // certificate_serial_number
                "00", // issuer_signature_algorithm
                "8a0462555306624341086b4578616d706c6520496e63096d63657274696669636174696f6e016a3830322e314152204341", // issuer
                "1a5c52dc0c", // validity_not_before
                "f6", // validity_not_after
                "8c046255530662434105624c41086b6578616d706c6520496e630963496f540366577431323334", // subject
                "01", // subject_public_key_algorithm
                "4888d0b6b0b37baa46", // subject_public_key
                "840421015496600d8716bf7fd0e752d0ac760777ad665d02a0210503822082492b06010401b01f0a014401020304", // extensions
            ];

        // Issuer
        let mut attributes_1 = Vec::new();
        for i in 0..tbs_certificate.3.len() {
            let mut attr = Attribute::new(tbs_certificate.3.get(i).unwrap().0.clone());
            attr.add_value(AttributeValue::Text(
                tbs_certificate.3.get(i).unwrap().1.to_string(),
            ));
            attributes_1.push(attr);
        }
        let issuer = Name::new(NameValue::Attribute(attributes_1));

        // Subject
        let mut attributes_2 = Vec::new();
        for i in 0..tbs_certificate.6.len() {
            let mut attr = Attribute::new(tbs_certificate.6.get(i).unwrap().0.clone());
            attr.add_value(AttributeValue::Text(
                tbs_certificate.6.get(i).unwrap().1.to_string(),
            ));
            attributes_2.push(attr);
        }
        let subject = Name::new(NameValue::Attribute(attributes_2));

        // Extensions
        let mut extensions = Extensions::new();
        extensions.add_extension(Extension::new(
            tbs_certificate.9 .0 .0,
            ExtensionValue::Int(tbs_certificate.9 .0 .1),
            tbs_certificate.9 .0 .2,
        ));
        extensions.add_extension(Extension::new(
            tbs_certificate.9 .1 .0,
            ExtensionValue::Bytes(tbs_certificate.9 .1 .1.to_vec()),
            tbs_certificate.9 .1 .2,
        ));
        extensions.add_extension(Extension::new(
            tbs_certificate.9 .2 .0,
            ExtensionValue::Int(tbs_certificate.9 .2 .1),
            tbs_certificate.9 .2 .2,
        ));
        let mut gns = GeneralNames::new();
        let hw = OtherNameHardwareModuleName::new(
            tbs_certificate.9 .3 .1 .0,
            tbs_certificate.9 .3 .1 .1.to_vec(),
        );
        gns.add_general_name(GeneralName::new(
            GeneralNameTypeRegistry::OtherNameHardwareModuleName,
            GeneralNameValue::OtherNameHWModuleName(hw),
        ));

        extensions.add_extension(Extension::new(
            tbs_certificate.9 .3 .0,
            ExtensionValue::AlternativeName(AlternativeName::new(
                GeneralNamesOrText::GeneralNames(gns),
            )),
            false,
        ));

        let data = TbsCert::new(
            tbs_certificate.0,
            UnwrappedBigUint::new(tbs_certificate.1),
            IssuerSignatureAlgorithm::new(tbs_certificate.2, None),
            Some(issuer),
            Time::new(tbs_certificate.4),
            Time::new(tbs_certificate.5),
            subject,
            SubjectPubKeyAlgorithm::new(tbs_certificate.7, None),
            tbs_certificate.8.to_vec(),
            extensions,
        );

        let concatenated: String = tbs_certificate_cbor.concat();

        (data, concatenated)
    }

    #[test]
    fn encode_decode_tbs_cert_2() {
        let (tbs_cert, tbs_cert_cbor) = tbs_2();

        let mut buffer = Vec::new();
        let mut encoder = Encoder::new(&mut buffer);
        tbs_cert
            .encode(&mut encoder, &mut ())
            .expect("Failed to encode TBS Certificate");
<<<<<<< HEAD

        assert_eq!(hex::encode(buffer.clone()), tbs_cert_cbor);

=======
        // c509_certificate_type: 0x01
        // certificate_serial_number: 0x487e7661d7b54e4632
        // issuer: 0x8a0462555306624341086b4578616d706c6520496e63096d63657274696669636174696f6e016a3830322e314152204341
        // validity_not_before: 0x1a5c52dc0c
        // validity_not_after: 0xf6
        // subject: 0x8c046255530662434105624c41086b6578616d706c6520496e630963496f540366577431323334
        // subject_public_key_algorithm: 0x01
        // subject_public_key: 0x4888d0b6b0b37baa46
        // extensions:
        // 0x840421015496600d8716bf7fd0e752d0ac760777ad665d02a0210503822082492b06010401b01f0a014401020304
        // issuer_signature_algorithm: 0x00
        assert_eq!(hex::encode(buffer.clone()),
         "01487e7661d7b54e46328a0462555306624341086b4578616d706c6520496e63096d63657274696669636174696f6e016a3830322e3141522043411a5c52dc0cf68c046255530662434105624c41086b6578616d706c6520496e630963496f540366577431323334014888d0b6b0b37baa46840421015496600d8716bf7fd0e752d0ac760777ad665d02a0210503822082492b06010401b01f0a01440102030400"
        );
>>>>>>> 61984b84
        let mut decoder = Decoder::new(&buffer);
        let decoded_tbs =
            TbsCert::decode(&mut decoder, &mut ()).expect("Failed to decode TBS Certificate");
        assert_eq!(decoded_tbs, tbs_cert);
    }
}<|MERGE_RESOLUTION|>--- conflicted
+++ resolved
@@ -514,26 +514,8 @@
         tbs_cert
             .encode(&mut encoder, &mut ())
             .expect("Failed to encode TBS Certificate");
-<<<<<<< HEAD
-
         assert_eq!(hex::encode(buffer.clone()), tbs_cert_cbor);
 
-=======
-        // c509_certificate_type: 0x01
-        // certificate_serial_number: 0x487e7661d7b54e4632
-        // issuer: 0x8a0462555306624341086b4578616d706c6520496e63096d63657274696669636174696f6e016a3830322e314152204341
-        // validity_not_before: 0x1a5c52dc0c
-        // validity_not_after: 0xf6
-        // subject: 0x8c046255530662434105624c41086b6578616d706c6520496e630963496f540366577431323334
-        // subject_public_key_algorithm: 0x01
-        // subject_public_key: 0x4888d0b6b0b37baa46
-        // extensions:
-        // 0x840421015496600d8716bf7fd0e752d0ac760777ad665d02a0210503822082492b06010401b01f0a014401020304
-        // issuer_signature_algorithm: 0x00
-        assert_eq!(hex::encode(buffer.clone()),
-         "01487e7661d7b54e46328a0462555306624341086b4578616d706c6520496e63096d63657274696669636174696f6e016a3830322e3141522043411a5c52dc0cf68c046255530662434105624c41086b6578616d706c6520496e630963496f540366577431323334014888d0b6b0b37baa46840421015496600d8716bf7fd0e752d0ac760777ad665d02a0210503822082492b06010401b01f0a01440102030400"
-        );
->>>>>>> 61984b84
         let mut decoder = Decoder::new(&buffer);
         let decoded_tbs =
             TbsCert::decode(&mut decoder, &mut ()).expect("Failed to decode TBS Certificate");

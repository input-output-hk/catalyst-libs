//! To Be Sign Certificate (TBS Certificate) use to construct a C509 certificate.

use minicbor::{encode::Write, Decode, Decoder, Encode, Encoder};
use serde::{Deserialize, Serialize};

use crate::{
    big_uint::UnwrappedBigUint, extensions::Extensions, issuer_sig_algo::IssuerSignatureAlgorithm,
    name::Name, subject_pub_key_algo::SubjectPubKeyAlgorithm, time::Time,
};

/// A struct represents a To Be Signed Certificate (TBS Certificate).
#[derive(Debug, Clone, PartialEq, Deserialize, Serialize)]
#[serde(rename_all = "snake_case")]
pub struct TbsCert {
    /// Certificate type.
    c509_certificate_type: u8,
    /// Serial number of the certificate.
    certificate_serial_number: UnwrappedBigUint,
    /// Issuer Signature Algorithm
    issuer_signature_algorithm: IssuerSignatureAlgorithm,
    /// Issuer
    issuer: Name,
    /// Validity not before.
    validity_not_before: Time,
    /// Validity not after.
    validity_not_after: Time,
    /// Subject
    subject: Name,
    /// Subject Public Key Algorithm
    subject_public_key_algorithm: SubjectPubKeyAlgorithm,
    /// Subject Public Key value
    subject_public_key: Vec<u8>,
    /// Extensions
    extensions: Extensions,
}

impl TbsCert {
    /// Create a new instance of TBS Certificate.
    /// If issuer is not provided, it will use the subject as the issuer.
    #[must_use]
    #[allow(clippy::too_many_arguments)]
    pub fn new(
        c509_certificate_type: u8, certificate_serial_number: UnwrappedBigUint,
        issuer_signature_algorithm: IssuerSignatureAlgorithm, issuer: Option<Name>,
        validity_not_before: Time, validity_not_after: Time, subject: Name,
        subject_public_key_algorithm: SubjectPubKeyAlgorithm, subject_public_key: Vec<u8>,
        extensions: Extensions,
    ) -> Self {
        Self {
            c509_certificate_type,
            certificate_serial_number,
            issuer_signature_algorithm,
            issuer: issuer.unwrap_or_else(|| subject.clone()),
            validity_not_before,
            validity_not_after,
            subject,
            subject_public_key_algorithm,
            subject_public_key,
            extensions,
        }
    }

    /// Get the certificate type.
    #[must_use]
    pub fn c509_certificate_type(&self) -> u8 {
        self.c509_certificate_type
    }

    /// Get the certificate serial number.
    #[must_use]
    pub fn certificate_serial_number(&self) -> &UnwrappedBigUint {
        &self.certificate_serial_number
    }

    /// Get the issuer signature algorithm.
    #[must_use]
    pub fn get_issuer_signature_algorithm(&self) -> &IssuerSignatureAlgorithm {
        &self.issuer_signature_algorithm
    }

    /// Get the issuer.
    #[must_use]
    pub fn issuer(&self) -> &Name {
        &self.issuer
    }

    /// Get the validity not before.
    #[must_use]
    pub fn validity_not_before(&self) -> &Time {
        &self.validity_not_before
    }

    /// Get the validity not after.
    #[must_use]
    pub fn validity_not_after(&self) -> &Time {
        &self.validity_not_after
    }

    /// Get the subject.
    #[must_use]
    pub fn subject(&self) -> &Name {
        &self.subject
    }

    /// Get the subject public key algorithm.
    #[must_use]
    pub fn subject_public_key_algorithm(&self) -> &SubjectPubKeyAlgorithm {
        &self.subject_public_key_algorithm
    }

    /// Get the subject public key.
    #[must_use]
    pub fn subject_public_key(&self) -> &[u8] {
        &self.subject_public_key
    }

    /// Get the extensions.
    #[must_use]
    pub fn extensions(&self) -> &Extensions {
        &self.extensions
    }
<<<<<<< HEAD

    /// Get the issuer signature algorithm.
    #[must_use]
    pub fn issuer_signature_algorithm(&self) -> &IssuerSignatureAlgorithm {
        &self.issuer_signature_algorithm
    }
=======
>>>>>>> 7cb3f213
}

impl Encode<()> for TbsCert {
    fn encode<W: Write>(
        &self, e: &mut Encoder<W>, ctx: &mut (),
    ) -> Result<(), minicbor::encode::Error<W::Error>> {
        e.u8(self.c509_certificate_type)?;
        self.certificate_serial_number.encode(e, ctx)?;
        self.issuer_signature_algorithm.encode(e, ctx)?;
        self.issuer.encode(e, ctx)?;
        self.validity_not_before.encode(e, ctx)?;
        self.validity_not_after.encode(e, ctx)?;
        self.subject.encode(e, ctx)?;
        self.subject_public_key_algorithm.encode(e, ctx)?;
        e.bytes(&self.subject_public_key)?;
        self.extensions.encode(e, ctx)?;
        Ok(())
    }
}

impl Decode<'_, ()> for TbsCert {
    fn decode(d: &mut Decoder<'_>, ctx: &mut ()) -> Result<Self, minicbor::decode::Error> {
        let cert_type = d.u8()?;
        let serial_number = UnwrappedBigUint::decode(d, ctx)?;
        let issuer_signature_algorithm = IssuerSignatureAlgorithm::decode(d, ctx)?;
        let issuer = Some(Name::decode(d, ctx)?);
        let not_before = Time::decode(d, ctx)?;
        let not_after = Time::decode(d, ctx)?;
        let subject = Name::decode(d, ctx)?;
        let subject_public_key_algorithm = SubjectPubKeyAlgorithm::decode(d, ctx)?;
        let subject_public_key = d.bytes()?;
        let extensions = Extensions::decode(d, ctx)?;

        Ok(TbsCert::new(
            cert_type,
            serial_number,
            issuer_signature_algorithm,
            issuer,
            not_before,
            not_after,
            subject,
            subject_public_key_algorithm,
            subject_public_key.to_vec(),
            extensions,
        ))
    }
}

// ------------------Test----------------------

// Notes
// - Test is modified to match the current encode and decode where `subject_public_key`
//   doesn't support
// special case for rsaEncryption and id-ecPublicKey.
// - Currently support natively signed c509 certificate, so all text strings
// are UTF-8 encoded and all attributeType SHALL be non-negative
// - Some Extension values are not supported yet.

#[cfg(test)]
pub(crate) mod test_tbs_cert {
    use asn1_rs::oid;

    use super::*;
    use crate::{
        attributes::{
            attribute::{Attribute, AttributeValue},
            Attributes,
        },
        extensions::{
            alt_name::{AlternativeName, GeneralNamesOrText},
            extension::{Extension, ExtensionValue},
        },
        general_names::{
            general_name::{GeneralName, GeneralNameTypeRegistry, GeneralNameValue},
            other_name_hw_module::OtherNameHardwareModuleName,
            GeneralNames,
        },
        name::{
            test_name::{name_cn_eui_mac, name_cn_text, names},
            NameValue,
        },
    };

    // Mnemonic: match mad promote group rival case
    const PUBKEY: [u8; 8] = [0x88, 0xD0, 0xB6, 0xB0, 0xB3, 0x7B, 0xAA, 0x46];

    // Test reference https://datatracker.ietf.org/doc/draft-ietf-cose-cbor-encoded-cert/11/
    // A.1.  Example RFC 7925 profiled X.509 Certificate
    //
    //
    // Certificate:
    // Data:
    // Version: 3 (0x2)
    // Serial Number: 128269 (0x1f50d)
    // Signature Algorithm: ecdsa-with-SHA256
    // Issuer: CN=RFC test CA
    // Validity
    // Not Before: Jan  1 00:00:00 2023 GMT
    // Not After : Jan  1 00:00:00 2026 GMT
    // Subject: CN=01-23-45-FF-FE-67-89-AB
    // Subject Public Key Info:
    // Public Key Algorithm: id-ecPublicKey
    // Public-Key: (256 bit)
    // pub:
    // 04:b1:21:6a:b9:6e:5b:3b:33:40:f5:bd:f0:2e:69:
    // 3f:16:21:3a:04:52:5e:d4:44:50:b1:01:9c:2d:fd:
    // 38:38:ab:ac:4e:14:d8:6c:09:83:ed:5e:9e:ef:24:
    // 48:c6:86:1c:c4:06:54:71:77:e6:02:60:30:d0:51:
    // f7:79:2a:c2:06
    // ASN1 OID: prime256v1
    // NIST CURVE: P-256
    // X509v3 extensions:
    // X509v3 Key Usage:
    // Digital Signature
    // Signature Algorithm: ecdsa-with-SHA256
    // 30:46:02:21:00:d4:32:0b:1d:68:49:e3:09:21:9d:30:03:7e:
    // 13:81:66:f2:50:82:47:dd:da:e7:6c:ce:ea:55:05:3c:10:8e:
    // 90:02:21:00:d5:51:f6:d6:01:06:f1:ab:b4:84:cf:be:62:56:
    // c1:78:e4:ac:33:14:ea:19:19:1e:8b:60:7d:a5:ae:3b:da:16
    //
    // 01
    // 43 01 F5 0D
    // 6B 52 46 43 20 74 65 73 74 20 43 41
    // 1A 63 B0 CD 00
    // 1A 69 55 B9 00
    // 47 01 01 23 45 67 89 AB
    // 01
    // 58 21 02 B1 21 6A B9 6E 5B 3B 33 40 F5 BD F0 2E 69 3F 16 21 3A 04 52
    // 5E D4 44 50 B1 01 9C 2D FD 38 38 AB
    // 01
    // 00
    // 58 40 D4 32 0B 1D 68 49 E3 09 21 9D 30 03 7E 13 81 66 F2 50 82 47 DD
    // DA E7 6C CE EA 55 05 3C 10 8E 90 D5 51 F6 D6 01 06 F1 AB B4 84 CF BE
    // 62 56 C1 78 E4 AC 33 14 EA 19 19 1E 8B 60 7D A5 AE 3B DA 16

    pub(crate) fn tbs() -> TbsCert {
        fn extensions() -> Extensions {
            let mut exts = Extensions::new();
            exts.add_extension(Extension::new(
                oid!(2.5.29 .15),
                ExtensionValue::Int(1),
                false,
            ));
            exts
        }

        TbsCert::new(
            1,
            UnwrappedBigUint::new(128_269),
            IssuerSignatureAlgorithm::new(oid!(1.2.840 .10045 .4 .3 .2), None),
            Some(name_cn_text().0),
            Time::new(1_672_531_200),
            Time::new(1_767_225_600),
            name_cn_eui_mac().0,
            SubjectPubKeyAlgorithm::new(oid!(1.2.840 .10045 .2 .1), None),
            PUBKEY.to_vec(),
            extensions(),
        )
    }

    #[test]
    fn encode_decode_tbs_cert() {
        let tbs_cert = tbs();

        let mut buffer = Vec::new();
        let mut encoder = Encoder::new(&mut buffer);
        tbs_cert
            .encode(&mut encoder, &mut ())
            .expect("Failed to encode TBS Certificate");

        // c509_certificate_type: 0x01
        // certificate_serial_number: 0x4301f50d
        // issuer: 0x6b5246432074657374204341
        // validity_not_before: 0x1a63b0cd00
        // validity_not_after: 0x1a6955b900
        // subject: 0x47010123456789ab
        // subject_public_key_algorithm: 0x01
        // subject_public_key: 0x4888d0b6b0b37baa46
        // extensions: 0x01
        // issuer_signature_algorithm: 0x00

        assert_eq!(
            hex::encode(buffer.clone()),
            "014301f50d6b52464320746573742043411a63b0cd001a6955b90047010123456789ab014888d0b6b0b37baa460100"
        );

        let mut decoder = Decoder::new(&buffer);
        let decoded_tbs =
            TbsCert::decode(&mut decoder, &mut ()).expect("Failed to decode TBS Certificate");
        assert_eq!(decoded_tbs, tbs_cert);
    }

    // Test reference https://datatracker.ietf.org/doc/draft-ietf-cose-cbor-encoded-cert/11/
    // A.2.  Example IEEE 802.1AR profiled X.509 Certificate
    //
    // Certificate:
    // Data:
    // Version: 3 (0x2)
    // Serial Number: 9112578475118446130 (0x7e7661d7b54e4632)
    // Signature Algorithm: ecdsa-with-SHA256
    // Issuer: C=US, ST=CA, O=Example Inc, OU=certification, CN=802.1AR CA
    // Validity
    // Not Before: Jan 31 11:29:16 2019 GMT
    // Not After : Dec 31 23:59:59 9999 GMT
    // Subject: C=US, ST=CA, L=LA, O=example Inc, OU=IoT/serialNumber=Wt1234
    // Subject Public Key Info:
    // Public Key Algorithm: id-ecPublicKey
    // Public-Key: (256 bit)
    // pub:
    // 04:c8:b4:21:f1:1c:25:e4:7e:3a:c5:71:23:bf:2d:
    // 9f:dc:49:4f:02:8b:c3:51:cc:80:c0:3f:15:0b:f5:
    // 0c:ff:95:8d:75:41:9d:81:a6:a2:45:df:fa:e7:90:
    // be:95:cf:75:f6:02:f9:15:26:18:f8:16:a2:b2:3b:
    // 56:38:e5:9f:d9
    // ASN1 OID: prime256v1
    // NIST CURVE: P-256
    // X509v3 extensions:
    // X509v3 Basic Constraints:
    // CA:FALSE
    // X509v3 Subject Key Identifier:
    // 96:60:0D:87:16:BF:7F:D0:E7:52:D0:AC:76:07:77:AD:66:5D:02:A0
    // X509v3 Authority Key Identifier:
    // 68:D1:65:51:F9:51:BF:C8:2A:43:1D:0D:9F:08:BC:2D:20:5B:11:60
    // X509v3 Key Usage: critical
    // Digital Signature, Key Encipherment
    // X509v3 Subject Alternative Name:
    // otherName:
    // type-id: 1.3.6.1.5.5.7.8.4 (id-on-hardwareModuleName)
    // value:
    // hwType: 1.3.6.1.4.1.6175.10.1
    // hwSerialNum: 01:02:03:04
    // Signature Algorithm: ecdsa-with-SHA256
    // Signature Value:
    // 30:46:02:21:00:c0:d8:19:96:d2:50:7d:69:3f:3c:48:ea:a5:
    // ee:94:91:bd:a6:db:21:40:99:d9:81:17:c6:3b:36:13:74:cd:
    // 86:02:21:00:a7:74:98:9f:4c:32:1a:5c:f2:5d:83:2a:4d:33:
    // 6a:08:ad:67:df:20:f1:50:64:21:18:8a:0a:de:6d:34:92:36
    //
    // 01 48 7E 76 61 D7 B5 4E 46 32 8A 23 62 55 53 06 62 43 41 08 6B 45 78
    // 61 6D 70 6C 65 20 49 6E 63 09 6D 63 65 72 74 69 66 69 63 61 74 69 6F
    // 6E 01 6A 38 30 32 2E 31 41 52 20 43 41 1A 5C 52 DC 0C F6 8C 23 62 55
    // 53 06 62 43 41 05 62 4C 41 08 6B 65 78 61 6D 70 6C 65 20 49 6E 63 09
    // 63 49 6F 54 22 66 57 74 31 32 33 34 01 58 21 03 C8 B4 21 F1 1C 25 E4
    // 7E 3A C5 71 23 BF 2D 9F DC 49 4F 02 8B C3 51 CC 80 C0 3F 15 0B F5 0C
    // FF 95 8A 04 21 01 54 96 60 0D 87 16 BF 7F D0 E7 52 D0 AC 76 07 77 AD
    // 66 5D 02 A0 07 54 68 D1 65 51 F9 51 BF C8 2A 43 1D 0D 9F 08 BC 2D 20
    // 5B 11 60 21 05 03 82 20 82 49 2B 06 01 04 01 B0 1F 0A 01 44 01 02 03
    // 04 00 58 40 C0 D8 19 96 D2 50 7D 69 3F 3C 48 EA A5 EE 94 91 BD A6 DB
    // 21 40 99 D9 81 17 C6 3B 36 13 74 CD 86 A7 74 98 9F 4C 32 1A 5C F2 5D
    // 83 2A 4D 33 6A 08 AD 67 DF 20 F1 50 64 21 18 8A 0A DE 6D 34 92 36

    #[test]
    #[allow(clippy::similar_names)]
    fn tbs_cert2() {
        // ---------helper----------
        // C=US, ST=CA, L=LA, O=example Inc, OU=IoT/serialNumber=Wt1234
        fn subject() -> Name {
            let mut attr1 = Attribute::new(oid!(2.5.4 .6));
            attr1.add_value(AttributeValue::Text("US".to_string()));
            let mut attr2 = Attribute::new(oid!(2.5.4 .8));
            attr2.add_value(AttributeValue::Text("CA".to_string()));
            let mut attr3 = Attribute::new(oid!(2.5.4 .7));
            attr3.add_value(AttributeValue::Text("LA".to_string()));
            let mut attr4 = Attribute::new(oid!(2.5.4 .10));
            attr4.add_value(AttributeValue::Text("example Inc".to_string()));
            let mut attr5 = Attribute::new(oid!(2.5.4 .11));
            attr5.add_value(AttributeValue::Text("IoT".to_string()));
            let mut attr6 = Attribute::new(oid!(2.5.4 .5));
            attr6.add_value(AttributeValue::Text("Wt1234".to_string()));

<<<<<<< HEAD
            let mut rdn = RelativeDistinguishedName::new();
            rdn.add_attribute(attr1);
            rdn.add_attribute(attr2);
            rdn.add_attribute(attr3);
            rdn.add_attribute(attr4);
            rdn.add_attribute(attr5);
            rdn.add_attribute(attr6);
=======
            let mut attrs = Attributes::new();
            attrs.add_attr(attr1);
            attrs.add_attr(attr2);
            attrs.add_attr(attr3);
            attrs.add_attr(attr4);
            attrs.add_attr(attr5);
            attrs.add_attr(attr6);
>>>>>>> 7cb3f213

            Name::new(NameValue::Attributes(attrs))
        }

        fn extensions() -> Extensions {
            let mut exts = Extensions::new();
            exts.add_extension(Extension::new(
                oid!(2.5.29 .19),
                ExtensionValue::Int(-2),
                false,
            ));
            exts.add_extension(Extension::new(
                oid!(2.5.29 .14),
                ExtensionValue::Bytes(
                    [
                        0x96, 0x60, 0x0D, 0x87, 0x16, 0xBF, 0x7F, 0xD0, 0xE7, 0x52, 0xD0, 0xAC,
                        0x76, 0x07, 0x77, 0xAD, 0x66, 0x5D, 0x02, 0xA0,
                    ]
                    .to_vec(),
                ),
                false,
            ));
            exts.add_extension(Extension::new(
                oid!(2.5.29 .15),
                ExtensionValue::Int(5),
                true,
            ));
            let mut gns = GeneralNames::new();
            let hw = OtherNameHardwareModuleName::new(oid!(1.3.6 .1 .4 .1 .6175 .10 .1), vec![
                0x01, 0x02, 0x03, 0x04,
            ]);
            gns.add_general_name(GeneralName::new(
                GeneralNameTypeRegistry::OtherNameHardwareModuleName,
                GeneralNameValue::OtherNameHWModuleName(hw),
            ));

            exts.add_extension(Extension::new(
                oid!(2.5.29 .17),
                ExtensionValue::AlternativeName(AlternativeName::new(
                    GeneralNamesOrText::GeneralNames(gns),
                )),
                false,
            ));

            exts
        }

        let tbs_cert = TbsCert::new(
            1,
            UnwrappedBigUint::new(9_112_578_475_118_446_130),
            IssuerSignatureAlgorithm::new(oid!(1.2.840 .10045 .4 .3 .2), None),
            Some(names().0),
            Time::new(1_548_934_156),
            Time::new(253_402_300_799),
            subject(),
            SubjectPubKeyAlgorithm::new(oid!(1.2.840 .10045 .2 .1), None),
            PUBKEY.to_vec(),
            extensions(),
        );

        let mut buffer = Vec::new();
        let mut encoder = Encoder::new(&mut buffer);
        tbs_cert
            .encode(&mut encoder, &mut ())
            .expect("Failed to encode TBS Certificate");
        // c509_certificate_type: 0x01
        // certificate_serial_number: 0x487e7661d7b54e4632
        // issuer: 0x8a0462555306624341086b4578616d706c6520496e63096d63657274696669636174696f6e016a3830322e314152204341
        // validity_not_before: 0x1a5c52dc0c
        // validity_not_after: 0xf6
        // subject: 0x8c046255530662434105624c41086b6578616d706c6520496e630963496f540366577431323334
        // subject_public_key_algorithm: 0x01
        // subject_public_key: 0x4888d0b6b0b37baa46
        // extensions:
        // 0x840421015496600d8716bf7fd0e752d0ac760777ad665d02a0210503822082492b06010401b01f0a014401020304
        // issuer_signature_algorithm: 0x00
        assert_eq!(hex::encode(buffer.clone()), "01487e7661d7b54e46328a0462555306624341086b4578616d706c6520496e63096d63657274696669636174696f6e016a3830322e3141522043411a5c52dc0cf68c046255530662434105624c41086b6578616d706c6520496e630963496f540366577431323334014888d0b6b0b37baa46840421015496600d8716bf7fd0e752d0ac760777ad665d02a0210503822082492b06010401b01f0a01440102030400");
        let mut decoder = Decoder::new(&buffer);
        let decoded_tbs =
            TbsCert::decode(&mut decoder, &mut ()).expect("Failed to decode TBS Certificate");
        assert_eq!(decoded_tbs, tbs_cert);
    }
}<|MERGE_RESOLUTION|>--- conflicted
+++ resolved
@@ -119,15 +119,12 @@
     pub fn extensions(&self) -> &Extensions {
         &self.extensions
     }
-<<<<<<< HEAD
 
     /// Get the issuer signature algorithm.
     #[must_use]
     pub fn issuer_signature_algorithm(&self) -> &IssuerSignatureAlgorithm {
         &self.issuer_signature_algorithm
     }
-=======
->>>>>>> 7cb3f213
 }
 
 impl Encode<()> for TbsCert {
@@ -398,15 +395,6 @@
             let mut attr6 = Attribute::new(oid!(2.5.4 .5));
             attr6.add_value(AttributeValue::Text("Wt1234".to_string()));
 
-<<<<<<< HEAD
-            let mut rdn = RelativeDistinguishedName::new();
-            rdn.add_attribute(attr1);
-            rdn.add_attribute(attr2);
-            rdn.add_attribute(attr3);
-            rdn.add_attribute(attr4);
-            rdn.add_attribute(attr5);
-            rdn.add_attribute(attr6);
-=======
             let mut attrs = Attributes::new();
             attrs.add_attr(attr1);
             attrs.add_attr(attr2);
@@ -414,7 +402,6 @@
             attrs.add_attr(attr4);
             attrs.add_attr(attr5);
             attrs.add_attr(attr6);
->>>>>>> 7cb3f213
 
             Name::new(NameValue::Attributes(attrs))
         }

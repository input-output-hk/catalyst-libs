--- conflicted
+++ resolved
@@ -4,13 +4,8 @@
 use serde::{Deserialize, Serialize};
 
 use crate::helper::{
-<<<<<<< HEAD
-    decode::{decode_datatype, decode_null, decode_u64},
-    encode::{encode_null, encode_u64},
-=======
     decode::{decode_datatype, decode_helper, decode_null},
     encode::{encode_helper, encode_null},
->>>>>>> ddf93d23
 };
 
 /// A struct representing a time where it accept seconds since the Unix epoch.
@@ -55,11 +50,7 @@
         if self.0 == NO_EXP_DATE {
             encode_null(e, "Time")?;
         } else {
-<<<<<<< HEAD
-            encode_u64(e, "Time", self.0)?;
-=======
             encode_helper(e, "Time", ctx, &self.0)?;
->>>>>>> ddf93d23
         }
         Ok(())
     }
@@ -72,11 +63,7 @@
             | minicbor::data::Type::U16
             | minicbor::data::Type::U32
             | minicbor::data::Type::U64 => {
-<<<<<<< HEAD
-                let time = decode_u64(d, "Time")?;
-=======
                 let time = decode_helper(d, "Time", &mut ())?;
->>>>>>> ddf93d23
                 Ok(Time::new(time))
             },
             minicbor::data::Type::Null => {

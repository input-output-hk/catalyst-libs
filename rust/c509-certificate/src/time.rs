//! C509 Time

use minicbor::{encode::Write, Decode, Decoder, Encode, Encoder};
use serde::{Deserialize, Serialize};

use crate::helper::{
    decode::{decode_datatype, decode_i64, decode_null},
    encode::{encode_i64, encode_null},
};

/// A struct representing a time where it accept seconds since the Unix epoch.
/// Doesn't support dates before the Unix epoch (January 1, 1970, 00:00:00 UTC)
/// so unsigned integer is used.
#[derive(Debug, Clone, PartialEq, Deserialize, Serialize)]
pub struct Time(u64);

/// No expiration date in seconds since the Unix epoch.
const NO_EXP_DATE: u64 = 253_402_300_799;

impl Time {
    /// Create a new instance of `Time`.
    #[must_use]
    pub fn new(time: u64) -> Self {
        Self(time)
    }

    /// Get the u64 of `Time`.
    #[must_use]
    pub fn time(&self) -> u64 {
        self.0
    }
}

impl From<u64> for Time {
    fn from(value: u64) -> Self {
        Time::new(value)
    }
}

impl From<Time> for u64 {
    fn from(time: Time) -> Self {
        time.0
    }
}

impl Encode<()> for Time {
    fn encode<W: Write>(
        &self, e: &mut Encoder<W>, _ctx: &mut (),
    ) -> Result<(), minicbor::encode::Error<W::Error>> {
        if self.0 == NO_EXP_DATE {
            encode_null(e, "Time")?;
        } else {
<<<<<<< HEAD
            encode_i64(e, "Time", self.0)?;
=======
            e.u64(self.0)?;
>>>>>>> 0b87b180
        }
        Ok(())
    }
}

impl Decode<'_, ()> for Time {
    fn decode(d: &mut Decoder<'_>, _ctx: &mut ()) -> Result<Self, minicbor::decode::Error> {
        match decode_datatype(d, "Time")? {
            minicbor::data::Type::U8
            | minicbor::data::Type::U16
            | minicbor::data::Type::U32
<<<<<<< HEAD
            | minicbor::data::Type::I32
            | minicbor::data::Type::U64
            | minicbor::data::Type::I64 => {
                let time = decode_i64(d, "Time")?;
=======
            | minicbor::data::Type::U64 => {
                let time = d.u64()?;
>>>>>>> 0b87b180
                Ok(Time::new(time))
            },
            minicbor::data::Type::Null => {
                decode_null(d, "Time")?;
                Ok(Time::new(NO_EXP_DATE))
            },
            _ => Err(minicbor::decode::Error::message("Invalid type for Time")),
        }
    }
}

#[cfg(test)]
mod test_time {

    use super::*;

    #[test]
    fn test_encode_decode_no_exp_date() {
        let mut buffer = Vec::new();
        let mut encoder = minicbor::Encoder::new(&mut buffer);
        let time = Time::new(NO_EXP_DATE);
        time.encode(&mut encoder, &mut ())
            .expect("Failed to encode Time");
        // null: 0xf6
        assert_eq!(hex::encode(buffer.clone()), "f6");

        let mut decoder = minicbor::Decoder::new(&buffer);
        let decoded_time = Time::decode(&mut decoder, &mut ()).expect("Failed to decode Time");

        assert_eq!(decoded_time, time);
    }

    // Test reference https://datatracker.ietf.org/doc/draft-ietf-cose-cbor-encoded-cert/11/
    // A.1.  Example RFC 7925 profiled X.509 Certificate
    #[test]
    fn test_encode_decode() {
        let mut buffer = Vec::new();
        let mut encoder = minicbor::Encoder::new(&mut buffer);
        // Jan 1 00:00:00 2023 GMT
        let time = Time::new(1_672_531_200);
        time.encode(&mut encoder, &mut ())
            .expect("Failed to encode Time");
        assert_eq!(hex::encode(buffer.clone()), "1a63b0cd00");

        let mut decoder = minicbor::Decoder::new(&buffer);
        let decoded_time = Time::decode(&mut decoder, &mut ()).expect("Failed to decode Time");

        assert_eq!(decoded_time, time);
    }
}<|MERGE_RESOLUTION|>--- conflicted
+++ resolved
@@ -50,11 +50,7 @@
         if self.0 == NO_EXP_DATE {
             encode_null(e, "Time")?;
         } else {
-<<<<<<< HEAD
-            encode_i64(e, "Time", self.0)?;
-=======
-            e.u64(self.0)?;
->>>>>>> 0b87b180
+            encode_u64(e, "Time", self.0)?;
         }
         Ok(())
     }
@@ -66,15 +62,8 @@
             minicbor::data::Type::U8
             | minicbor::data::Type::U16
             | minicbor::data::Type::U32
-<<<<<<< HEAD
-            | minicbor::data::Type::I32
-            | minicbor::data::Type::U64
-            | minicbor::data::Type::I64 => {
-                let time = decode_i64(d, "Time")?;
-=======
             | minicbor::data::Type::U64 => {
-                let time = d.u64()?;
->>>>>>> 0b87b180
+                let time = decode_u64(d, "Time")?;
                 Ok(Time::new(time))
             },
             minicbor::data::Type::Null => {

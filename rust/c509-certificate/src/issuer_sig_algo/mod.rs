//! C509 Issuer Signature Algorithm as a part of `TBSCertificate` used in C509
//! Certificate.
//!
//! ```cddl
//! issuerSignatureAlgorithm: AlgorithmIdentifier
//! ```

mod data;

use std::str::FromStr;

use asn1_rs::Oid;
use data::{get_oid_from_int, ISSUER_SIG_ALGO_LOOKUP};
use minicbor::{encode::Write, Decode, Decoder, Encode, Encoder};
use serde::{Deserialize, Deserializer, Serialize};

use crate::{
    algorithm_identifier::AlgorithmIdentifier,
    helper::{
<<<<<<< HEAD
        decode::{decode_datatype, decode_i16},
        encode::encode_i16,
=======
        decode::{decode_datatype, decode_helper},
        encode::encode_helper,
>>>>>>> ddf93d23
    },
    oid::C509oidRegistered,
};

/// A struct represents the `IssuerSignatureAlgorithm`
#[derive(Debug, Clone, PartialEq)]
pub struct IssuerSignatureAlgorithm {
    /// The registered OID of the `IssuerSignatureAlgorithm`.
    registered_oid: C509oidRegistered,
    /// An `AlgorithmIdentifier` type
    algo_identifier: AlgorithmIdentifier,
}

impl IssuerSignatureAlgorithm {
    /// Create new instance of `IssuerSignatureAlgorithm` where it registered with
    /// Issuer Signature Algorithm lookup table.
    pub fn new(oid: Oid<'static>, param: Option<String>) -> Self {
        Self {
            registered_oid: C509oidRegistered::new(
                oid.clone(),
                ISSUER_SIG_ALGO_LOOKUP.get_int_to_oid_table(),
            ),
            algo_identifier: AlgorithmIdentifier::new(oid, param),
        }
    }

    /// Get the algorithm identifier.
    #[must_use]
    pub fn algo_identifier(&self) -> &AlgorithmIdentifier {
        &self.algo_identifier
    }

    /// Get the registered OID.
    #[allow(dead_code)]
    pub(crate) fn registered_oid(&self) -> &C509oidRegistered {
        &self.registered_oid
    }
}

/// Helper struct for deserialize and serialize `IssuerSignatureAlgorithm`.
#[derive(Debug, Deserialize, Serialize)]
struct Helper {
    /// OID as string.
    oid: String,
    /// Optional parameter.
    param: Option<String>,
}

impl<'de> Deserialize<'de> for IssuerSignatureAlgorithm {
    fn deserialize<D>(deserializer: D) -> Result<Self, D::Error>
    where D: Deserializer<'de> {
        let helper = Helper::deserialize(deserializer)?;
        let oid =
            Oid::from_str(&helper.oid).map_err(|e| serde::de::Error::custom(format!("{e:?}")))?;

        Ok(IssuerSignatureAlgorithm::new(oid, helper.param))
    }
}

impl Serialize for IssuerSignatureAlgorithm {
    fn serialize<S>(&self, serializer: S) -> Result<S::Ok, S::Error>
    where S: serde::Serializer {
        let helper = Helper {
            oid: self.registered_oid.c509_oid().oid().to_string(),
            param: self.algo_identifier.param().clone(),
        };
        helper.serialize(serializer)
    }
}

impl Encode<()> for IssuerSignatureAlgorithm {
    fn encode<W: Write>(
        &self, e: &mut Encoder<W>, ctx: &mut (),
    ) -> Result<(), minicbor::encode::Error<W::Error>> {
        if let Some(&i) = self
            .registered_oid
            .table()
            .get_map()
            .get_by_right(self.registered_oid.c509_oid().oid())
        {
<<<<<<< HEAD
            encode_i16(e, "Issuer Signature Algorithm as OID int", i)?;
=======
            encode_helper(e, "Issuer Signature Algorithm as OID int", ctx, &i)?;
>>>>>>> ddf93d23
        } else {
            AlgorithmIdentifier::encode(&self.algo_identifier, e, ctx)?;
        }
        Ok(())
    }
}

impl Decode<'_, ()> for IssuerSignatureAlgorithm {
    fn decode(d: &mut Decoder<'_>, ctx: &mut ()) -> Result<Self, minicbor::decode::Error> {
        match decode_datatype(d, "Issuer Signature Algorithm")? {
            // Check i16 for -256 and -256
            minicbor::data::Type::U8 | minicbor::data::Type::I16 => {
<<<<<<< HEAD
                let i = decode_i16(d, "Issuer Signature Algorithm as OID int")?;
=======
                let i = decode_helper(d, "Issuer Signature Algorithm as OID int", ctx)?;
>>>>>>> ddf93d23
                let oid = get_oid_from_int(i).map_err(minicbor::decode::Error::message)?;
                Ok(Self::new(oid, None))
            },
            _ => {
                let algo_identifier = AlgorithmIdentifier::decode(d, ctx)?;
                Ok(IssuerSignatureAlgorithm::new(
                    algo_identifier.oid().clone(),
                    algo_identifier.param().clone(),
                ))
            },
        }
    }
}

// ------------------Test----------------------

#[cfg(test)]
mod test_issuer_signature_algorithm {
    use asn1_rs::oid;

    use super::*;

    #[test]
    fn test_registered_oid() {
        let mut buffer = Vec::new();
        let mut encoder = Encoder::new(&mut buffer);

        let isa = IssuerSignatureAlgorithm::new(oid!(1.3.101 .112), None);
        isa.encode(&mut encoder, &mut ())
            .expect("Failed to encode IssuerSignatureAlgorithm");

        // Ed25519 - int 12: 0x0c
        assert_eq!(hex::encode(buffer.clone()), "0c");

        let mut decoder = Decoder::new(&buffer);
        let decoded_isa = IssuerSignatureAlgorithm::decode(&mut decoder, &mut ())
            .expect("Failed to decode IssuerSignatureAlgorithm");
        assert_eq!(decoded_isa, isa);
    }

    #[test]
    fn test_unregistered_oid() {
        let mut buffer = Vec::new();
        let mut encoder = Encoder::new(&mut buffer);

        let isa = IssuerSignatureAlgorithm::new(oid!(2.16.840 .1 .101 .3 .4 .2 .1), None);
        isa.encode(&mut encoder, &mut ())
            .expect("Failed to encode IssuerSignatureAlgorithm");

        // 2.16.840 .1 .101 .3 .4 .2 .1: 0x49608648016503040201
        assert_eq!(hex::encode(buffer.clone()), "49608648016503040201");

        let mut decoder = Decoder::new(&buffer);
        let decoded_isa = IssuerSignatureAlgorithm::decode(&mut decoder, &mut ())
            .expect("Failed to decode IssuerSignatureAlgorithm");
        assert_eq!(decoded_isa, isa);
    }

    #[test]
    fn test_unregistered_oid_with_param() {
        let mut buffer = Vec::new();
        let mut encoder = Encoder::new(&mut buffer);

        let isa = IssuerSignatureAlgorithm::new(
            oid!(2.16.840 .1 .101 .3 .4 .2 .1),
            Some("example".to_string()),
        );
        isa.encode(&mut encoder, &mut ())
            .expect("Failed to encode IssuerSignatureAlgorithm");
        // Array of 2 items: 0x82
        // 2.16.840 .1 .101 .3 .4 .2 .1: 0x49608648016503040201
        // bytes "example": 0x476578616d706c65
        assert_eq!(
            hex::encode(buffer.clone()),
            "8249608648016503040201476578616d706c65"
        );

        let mut decoder = Decoder::new(&buffer);
        let decoded_isa = IssuerSignatureAlgorithm::decode(&mut decoder, &mut ())
            .expect("Failed to decode IssuerSignatureAlgorithm");
        assert_eq!(decoded_isa, isa);
    }
}<|MERGE_RESOLUTION|>--- conflicted
+++ resolved
@@ -17,13 +17,8 @@
 use crate::{
     algorithm_identifier::AlgorithmIdentifier,
     helper::{
-<<<<<<< HEAD
-        decode::{decode_datatype, decode_i16},
-        encode::encode_i16,
-=======
         decode::{decode_datatype, decode_helper},
         encode::encode_helper,
->>>>>>> ddf93d23
     },
     oid::C509oidRegistered,
 };
@@ -104,11 +99,7 @@
             .get_map()
             .get_by_right(self.registered_oid.c509_oid().oid())
         {
-<<<<<<< HEAD
-            encode_i16(e, "Issuer Signature Algorithm as OID int", i)?;
-=======
             encode_helper(e, "Issuer Signature Algorithm as OID int", ctx, &i)?;
->>>>>>> ddf93d23
         } else {
             AlgorithmIdentifier::encode(&self.algo_identifier, e, ctx)?;
         }
@@ -121,11 +112,7 @@
         match decode_datatype(d, "Issuer Signature Algorithm")? {
             // Check i16 for -256 and -256
             minicbor::data::Type::U8 | minicbor::data::Type::I16 => {
-<<<<<<< HEAD
-                let i = decode_i16(d, "Issuer Signature Algorithm as OID int")?;
-=======
                 let i = decode_helper(d, "Issuer Signature Algorithm as OID int", ctx)?;
->>>>>>> ddf93d23
                 let oid = get_oid_from_int(i).map_err(minicbor::decode::Error::message)?;
                 Ok(Self::new(oid, None))
             },

//! C509 OID provides an encoding and decoding of C509 Object Identifier (OID).
//!
//! Please refer to [RFC9090](https://datatracker.ietf.org/doc/rfc9090/) for OID encoding
//! Please refer to [CDDL Wrapping](https://datatracker.ietf.org/doc/html/rfc8610#section-3.7)
//! for unwrapped types.

use std::str::FromStr;

use anyhow::Result;
use minicbor::{decode, encode::Write, Decode, Decoder, Encode, Encoder};
use oid_registry::Oid;
use serde::{Deserialize, Deserializer, Serialize};

<<<<<<< HEAD
use crate::{
    helper::{
        decode::{decode_bytes, decode_datatype, decode_tag},
        encode::{encode_bytes, encode_tag},
    },
    tables::IntegerToOidTable,
};
/// IANA Private Enterprise Number (PEN) OID prefix.
const PEN_PREFIX: Oid<'static> = oid!(1.3.6 .1 .4 .1);

/// Tag number representing IANA Private Enterprise Number (PEN) OID.
const OID_PEN_TAG: u64 = 112;
=======
use crate::tables::IntegerToOidTable;
>>>>>>> 0b87b180

/// A strut of C509 OID with Registered Integer.
#[derive(Debug, Clone, PartialEq)]
pub struct C509oidRegistered {
    /// The `C509oid`.
    c509_oid: C509oid,
    /// The registration table.
    registration_table: &'static IntegerToOidTable,
}

impl C509oidRegistered {
    /// Create a new instance of `C509oidRegistered`.
    pub(crate) fn new(oid: Oid<'static>, table: &'static IntegerToOidTable) -> Self {
        Self {
            c509_oid: C509oid::new(oid),
            registration_table: table,
        }
    }

    /// Get the `C509oid`.
    #[must_use]
    pub fn c509_oid(&self) -> &C509oid {
        &self.c509_oid
    }

    /// Get the registration table.
    pub(crate) fn table(&self) -> &'static IntegerToOidTable {
        self.registration_table
    }
}

// -----------------------------------------

/// A struct represent an instance of `C509oid`.
#[derive(Debug, PartialEq, Clone, Eq, Hash)]
pub struct C509oid(Oid<'static>);

/// A helper struct for deserialize and serialize `C509oid`.
#[derive(Debug, Deserialize, Serialize)]
struct Helper {
    /// OID value in string.
    oid: String,
}

impl C509oid {
    /// Create an new instance of `C509oid`.
    #[must_use]
    pub fn new(oid: Oid<'static>) -> Self {
        Self(oid)
    }

    /// Get the underlying OID of the `C509oid`
    #[must_use]
    pub fn oid(&self) -> &Oid<'static> {
        &self.0
    }
}

impl<'de> Deserialize<'de> for C509oid {
    fn deserialize<D>(deserializer: D) -> Result<Self, D::Error>
    where D: Deserializer<'de> {
        let helper = Helper::deserialize(deserializer)?;
        let oid =
            Oid::from_str(&helper.oid).map_err(|e| serde::de::Error::custom(format!("{e:?}")))?;
        Ok(C509oid::new(oid))
    }
}

impl Serialize for C509oid {
    fn serialize<S>(&self, serializer: S) -> Result<S::Ok, S::Error>
    where S: serde::Serializer {
        let helper = Helper {
            oid: self.0.to_string(),
        };
        helper.serialize(serializer)
    }
}

impl Encode<()> for C509oid {
    /// Encode an OID
    /// Encode as an unwrapped OID (~oid) - as bytes string without tag.
    ///
    /// # Returns
    ///
    /// A vector of bytes containing the CBOR encoded OID.
    /// If the encoding fails, it will return an error.
    fn encode<W: Write>(
        &self, e: &mut Encoder<W>, _ctx: &mut (),
    ) -> Result<(), minicbor::encode::Error<W::Error>> {
<<<<<<< HEAD
        // Check if PEN encoding is supported and the OID starts with the PEN prefix.
        if self.pen_supported && self.oid.starts_with(&PEN_PREFIX) {
            // Set the CBOR tag.
            encode_tag(e, "C509 OID", Tag::new(OID_PEN_TAG))?;
            // Convert OID originally store as [u8] to [u64]
            // This process is necessary to get the correct OID
            // For example given - 1.3.6 .1 .4 .1.4.999
            // This OID will be stored as [u8] - [43, 6, 1, 4, 1, 4, 135, 103]
            // The first 2 integer has a special encoding formula where,
            // values is computed using X * 40 + Y (See RFC9090 for more info)
            // The number 999 exceed the 225 limit (max of u8), so it will be encoded as 2 bytes
            let raw_oid: Vec<u64> =
                self.oid
                    .iter()
                    .map(Iterator::collect)
                    .ok_or(minicbor::encode::Error::message(
                        "Failed to collect OID components from iterator",
                    ))?;
            let raw_pen_prefix: Vec<u64> = PEN_PREFIX.iter().map(Iterator::collect).ok_or(
                minicbor::encode::Error::message("Failed to collect OID components from iterator"),
            )?;
            // relative_oid is OID that follows PEN_PREFIX (relative to PEN_PREFIX)
            // Use the [u64] PEN prefix length to extract the relative OID
            let oid_slice =
                raw_oid
                    .get(raw_pen_prefix.len()..)
                    .ok_or(minicbor::encode::Error::message(
                        "Failed to get a OID slice",
                    ))?;
            let relative_oid = Oid::from_relative(oid_slice)
                .map_err(|_| minicbor::encode::Error::message("Failed to get a relative OID"))?;
            return encode_bytes(e, "C509 OID", relative_oid.as_bytes());
        }
        let oid_bytes = self.oid.as_bytes();
        encode_bytes(e, "C509 OID", oid_bytes)
=======
        let oid_bytes = self.0.as_bytes();
        e.bytes(oid_bytes)?;
        Ok(())
>>>>>>> 0b87b180
    }
}

impl Decode<'_, ()> for C509oid {
    /// Decode an OID
    /// Decode the OID as unwrapped OID (~oid) - as bytes string without tag.

    /// # Returns
    ///
    /// A C509oid instance.
    /// If the decoding fails, it will return an error.
    fn decode(d: &mut Decoder, _ctx: &mut ()) -> Result<Self, decode::Error> {
<<<<<<< HEAD
        if (minicbor::data::Type::Tag == decode_datatype(d, "C509 OID")?)
            && (Tag::new(OID_PEN_TAG) == decode_tag(d, "C509 OID")?)
        {
            let oid_bytes = decode_bytes(d, "C509 OID PEN")?;
            // raw_oid contains the whole OID which stored in bytes
            let mut raw_oid = Vec::new();
            raw_oid.extend_from_slice(PEN_PREFIX.as_bytes());
            raw_oid.extend_from_slice(&oid_bytes);
            // Convert the raw_oid to Oid
            let oid = Oid::new(raw_oid.into());
            return Ok(C509oid::new(oid).pen_encoded());
        }
        // Not a PEN Relative OID, so treat as a normal OID
        let oid_bytes = decode_bytes(d, "C509 OID")?;
        let oid = Oid::new(oid_bytes.into());
=======
        let oid_bytes = d.bytes()?;
        let oid = Oid::new(oid_bytes.to_owned().into());
>>>>>>> 0b87b180
        Ok(C509oid::new(oid))
    }
}

// -----------------------------------------

#[cfg(test)]
mod test_c509_oid {

    use asn1_rs::oid;

    use super::*;

    // Test reference 3.1. Encoding of the SHA-256 OID
    // https://datatracker.ietf.org/doc/rfc9090/
    #[test]
    fn encode_decode_unwrapped() {
        let mut buffer = Vec::new();
        let mut encoder = Encoder::new(&mut buffer);
        let oid = C509oid::new(oid!(2.16.840 .1 .101 .3 .4 .2 .1));
        oid.encode(&mut encoder, &mut ())
            .expect("Failed to encode OID");
        assert_eq!(hex::encode(buffer.clone()), "49608648016503040201");

        let mut decoder = Decoder::new(&buffer);
        let decoded_oid = C509oid::decode(&mut decoder, &mut ()).expect("Failed to decode OID");
        assert_eq!(decoded_oid, oid);
    }

    #[test]
    fn partial_equal() {
        let oid1 = C509oid::new(oid_registry::OID_HASH_SHA1);
        let oid2 = C509oid::new(oid!(1.3.14 .3 .2 .26));
        assert_eq!(oid1, oid2);
    }
}<|MERGE_RESOLUTION|>--- conflicted
+++ resolved
@@ -11,7 +11,6 @@
 use oid_registry::Oid;
 use serde::{Deserialize, Deserializer, Serialize};
 
-<<<<<<< HEAD
 use crate::{
     helper::{
         decode::{decode_bytes, decode_datatype, decode_tag},
@@ -19,14 +18,6 @@
     },
     tables::IntegerToOidTable,
 };
-/// IANA Private Enterprise Number (PEN) OID prefix.
-const PEN_PREFIX: Oid<'static> = oid!(1.3.6 .1 .4 .1);
-
-/// Tag number representing IANA Private Enterprise Number (PEN) OID.
-const OID_PEN_TAG: u64 = 112;
-=======
-use crate::tables::IntegerToOidTable;
->>>>>>> 0b87b180
 
 /// A strut of C509 OID with Registered Integer.
 #[derive(Debug, Clone, PartialEq)]
@@ -116,47 +107,8 @@
     fn encode<W: Write>(
         &self, e: &mut Encoder<W>, _ctx: &mut (),
     ) -> Result<(), minicbor::encode::Error<W::Error>> {
-<<<<<<< HEAD
-        // Check if PEN encoding is supported and the OID starts with the PEN prefix.
-        if self.pen_supported && self.oid.starts_with(&PEN_PREFIX) {
-            // Set the CBOR tag.
-            encode_tag(e, "C509 OID", Tag::new(OID_PEN_TAG))?;
-            // Convert OID originally store as [u8] to [u64]
-            // This process is necessary to get the correct OID
-            // For example given - 1.3.6 .1 .4 .1.4.999
-            // This OID will be stored as [u8] - [43, 6, 1, 4, 1, 4, 135, 103]
-            // The first 2 integer has a special encoding formula where,
-            // values is computed using X * 40 + Y (See RFC9090 for more info)
-            // The number 999 exceed the 225 limit (max of u8), so it will be encoded as 2 bytes
-            let raw_oid: Vec<u64> =
-                self.oid
-                    .iter()
-                    .map(Iterator::collect)
-                    .ok_or(minicbor::encode::Error::message(
-                        "Failed to collect OID components from iterator",
-                    ))?;
-            let raw_pen_prefix: Vec<u64> = PEN_PREFIX.iter().map(Iterator::collect).ok_or(
-                minicbor::encode::Error::message("Failed to collect OID components from iterator"),
-            )?;
-            // relative_oid is OID that follows PEN_PREFIX (relative to PEN_PREFIX)
-            // Use the [u64] PEN prefix length to extract the relative OID
-            let oid_slice =
-                raw_oid
-                    .get(raw_pen_prefix.len()..)
-                    .ok_or(minicbor::encode::Error::message(
-                        "Failed to get a OID slice",
-                    ))?;
-            let relative_oid = Oid::from_relative(oid_slice)
-                .map_err(|_| minicbor::encode::Error::message("Failed to get a relative OID"))?;
-            return encode_bytes(e, "C509 OID", relative_oid.as_bytes());
-        }
-        let oid_bytes = self.oid.as_bytes();
+        let oid_bytes = self.0.as_bytes();
         encode_bytes(e, "C509 OID", oid_bytes)
-=======
-        let oid_bytes = self.0.as_bytes();
-        e.bytes(oid_bytes)?;
-        Ok(())
->>>>>>> 0b87b180
     }
 }
 
@@ -169,26 +121,8 @@
     /// A C509oid instance.
     /// If the decoding fails, it will return an error.
     fn decode(d: &mut Decoder, _ctx: &mut ()) -> Result<Self, decode::Error> {
-<<<<<<< HEAD
-        if (minicbor::data::Type::Tag == decode_datatype(d, "C509 OID")?)
-            && (Tag::new(OID_PEN_TAG) == decode_tag(d, "C509 OID")?)
-        {
-            let oid_bytes = decode_bytes(d, "C509 OID PEN")?;
-            // raw_oid contains the whole OID which stored in bytes
-            let mut raw_oid = Vec::new();
-            raw_oid.extend_from_slice(PEN_PREFIX.as_bytes());
-            raw_oid.extend_from_slice(&oid_bytes);
-            // Convert the raw_oid to Oid
-            let oid = Oid::new(raw_oid.into());
-            return Ok(C509oid::new(oid).pen_encoded());
-        }
-        // Not a PEN Relative OID, so treat as a normal OID
         let oid_bytes = decode_bytes(d, "C509 OID")?;
         let oid = Oid::new(oid_bytes.into());
-=======
-        let oid_bytes = d.bytes()?;
-        let oid = Oid::new(oid_bytes.to_owned().into());
->>>>>>> 0b87b180
         Ok(C509oid::new(oid))
     }
 }

//! C509 Alternative Name uses for Subject Alternative Name extension and
//! Issuer Alternative Name extension.

use minicbor::{encode::Write, Decode, Decoder, Encode, Encoder};
use serde::{Deserialize, Serialize};

use crate::{
    general_names::{
        general_name::{GeneralName, GeneralNameTypeRegistry, GeneralNameValue},
        GeneralNames,
    },
    helper::{
<<<<<<< HEAD
        decode::{decode_datatype, decode_str},
        encode::encode_str,
=======
        decode::{decode_datatype, decode_helper},
        encode::encode_helper,
>>>>>>> ddf93d23
    },
};

/// Alternative Name extension.
/// Can be interpreted as a `GeneralNames / text`
#[derive(Debug, Clone, PartialEq, Deserialize, Serialize)]
pub struct AlternativeName(GeneralNamesOrText);

impl AlternativeName {
    /// Create a new instance of `AlternativeName` given value.
    #[must_use]
    pub fn new(value: GeneralNamesOrText) -> Self {
        Self(value)
    }

    /// Get the general name which can be general names or text.
    #[must_use]
    pub fn general_name(&self) -> &GeneralNamesOrText {
        &self.0
    }
}

impl Encode<()> for AlternativeName {
    fn encode<W: Write>(
        &self, e: &mut Encoder<W>, ctx: &mut (),
    ) -> Result<(), minicbor::encode::Error<W::Error>> {
        self.0.encode(e, ctx)
    }
}

impl Decode<'_, ()> for AlternativeName {
    fn decode(d: &mut Decoder<'_>, ctx: &mut ()) -> Result<Self, minicbor::decode::Error> {
        GeneralNamesOrText::decode(d, ctx).map(AlternativeName::new)
    }
}

// ------------------GeneralNamesOrText--------------------

/// Enum for type that can be a `GeneralNames` or a text use in `AlternativeName`.
/// Type `Text` is also considered as a `GeneralNames` with only 1 `DNSName` as
/// a special case.
#[derive(Debug, Clone, PartialEq, Deserialize, Serialize)]
#[serde(rename_all = "snake_case")]
pub enum GeneralNamesOrText {
    /// A value of `GeneralNames`.
    GeneralNames(GeneralNames),
    /// A text string.
    Text(String),
}

impl Encode<()> for GeneralNamesOrText {
    fn encode<W: Write>(
        &self, e: &mut Encoder<W>, ctx: &mut (),
    ) -> Result<(), minicbor::encode::Error<W::Error>> {
        match self {
            GeneralNamesOrText::GeneralNames(gns) => {
                let gn = gns
                    .general_names()
                    .first()
                    .ok_or(minicbor::encode::Error::message("General Names is empty"))?;
                // Check whether there is only 1 item in the array which is a DNSName
                if gns.general_names().len() == 1 && gn.gn_type().is_dns_name() {
                    gn.gn_value().encode(e, ctx)?;
                } else {
                    gns.encode(e, ctx)?;
                }
            },
            GeneralNamesOrText::Text(text) => {
<<<<<<< HEAD
                encode_str(e, "Alternative Name - General Name Text", text)?;
=======
                encode_helper(e, "Alternative Name - General Name Text", ctx, text)?;
>>>>>>> ddf93d23
            },
        }
        Ok(())
    }
}

impl Decode<'_, ()> for GeneralNamesOrText {
    fn decode(d: &mut Decoder<'_>, ctx: &mut ()) -> Result<Self, minicbor::decode::Error> {
        match decode_datatype(d, "Alternative Name - General Names")? {
            // If it is a string it is a GeneralNames with only 1 DNSName
            minicbor::data::Type::String => {
                let gn_dns = GeneralName::new(
                    GeneralNameTypeRegistry::DNSName,
<<<<<<< HEAD
                    GeneralNameValue::Text(decode_str(d, "Alternative Name - General Name Text")?),
=======
                    GeneralNameValue::Text(decode_helper(
                        d,
                        "Alternative Name - General Name Text",
                        ctx,
                    )?),
>>>>>>> ddf93d23
                );
                let mut gns = GeneralNames::new();
                gns.add_general_name(gn_dns);
                Ok(GeneralNamesOrText::GeneralNames(gns))
            },
            minicbor::data::Type::Array => {
                Ok(GeneralNamesOrText::GeneralNames(GeneralNames::decode(
                    d, ctx,
                )?))
            },
            _ => {
                Err(minicbor::decode::Error::message(
                    "Invalid type for AlternativeName",
                ))
            },
        }
    }
}

// ------------------Test----------------------

#[cfg(test)]
mod test_alt_name {
    use super::*;
    use crate::general_names::general_name::{
        GeneralName, GeneralNameTypeRegistry, GeneralNameValue,
    };

    #[test]
    fn encode_only_dns() {
        let mut buffer = Vec::new();
        let mut encoder = Encoder::new(&mut buffer);
        let mut gns = GeneralNames::new();
        gns.add_general_name(GeneralName::new(
            GeneralNameTypeRegistry::DNSName,
            GeneralNameValue::Text("example.com".to_string()),
        ));
        let alt_name = AlternativeName::new(GeneralNamesOrText::GeneralNames(gns));
        alt_name
            .encode(&mut encoder, &mut ())
            .expect("Failed to encode AlternativeName");
        // "example.com": 0x6b6578616d706c652e636f6d
        assert_eq!(hex::encode(buffer.clone()), "6b6578616d706c652e636f6d");

        let mut decoder = Decoder::new(&buffer);
        let decoded_alt_name = AlternativeName::decode(&mut decoder, &mut ())
            .expect("Failed to decode Alternative Name");
        assert_eq!(decoded_alt_name, alt_name);
    }

    #[test]
    fn encode_decode_text() {
        let mut buffer = Vec::new();
        let mut encoder = Encoder::new(&mut buffer);

        let alt_name = AlternativeName::new(GeneralNamesOrText::Text("example.com".to_string()));
        alt_name
            .encode(&mut encoder, &mut ())
            .expect("Failed to encode AlternativeName");
        // "example.com": 0x6b6578616d706c652e636f6d
        assert_eq!(hex::encode(buffer.clone()), "6b6578616d706c652e636f6d");

        // If only text, it should be GeneralNames with only 1 DNSName
        let mut gns = GeneralNames::new();
        gns.add_general_name(GeneralName::new(
            GeneralNameTypeRegistry::DNSName,
            GeneralNameValue::Text("example.com".to_string()),
        ));

        let mut decoder = Decoder::new(&buffer);
        let decoded_alt_name = AlternativeName::decode(&mut decoder, &mut ())
            .expect("Failed to decode Alternative Name");
        assert_eq!(
            decoded_alt_name,
            AlternativeName::new(GeneralNamesOrText::GeneralNames(gns))
        );
    }
}<|MERGE_RESOLUTION|>--- conflicted
+++ resolved
@@ -10,13 +10,8 @@
         GeneralNames,
     },
     helper::{
-<<<<<<< HEAD
-        decode::{decode_datatype, decode_str},
-        encode::encode_str,
-=======
         decode::{decode_datatype, decode_helper},
         encode::encode_helper,
->>>>>>> ddf93d23
     },
 };
 
@@ -85,11 +80,7 @@
                 }
             },
             GeneralNamesOrText::Text(text) => {
-<<<<<<< HEAD
-                encode_str(e, "Alternative Name - General Name Text", text)?;
-=======
                 encode_helper(e, "Alternative Name - General Name Text", ctx, text)?;
->>>>>>> ddf93d23
             },
         }
         Ok(())
@@ -103,15 +94,11 @@
             minicbor::data::Type::String => {
                 let gn_dns = GeneralName::new(
                     GeneralNameTypeRegistry::DNSName,
-<<<<<<< HEAD
-                    GeneralNameValue::Text(decode_str(d, "Alternative Name - General Name Text")?),
-=======
                     GeneralNameValue::Text(decode_helper(
                         d,
                         "Alternative Name - General Name Text",
                         ctx,
                     )?),
->>>>>>> ddf93d23
                 );
                 let mut gns = GeneralNames::new();
                 gns.add_general_name(gn_dns);

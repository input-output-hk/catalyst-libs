//! C509 Extension as a part of `TBSCertificate` used in C509 Certificate.
//!
//! Extension fallback of C509 OID extension
//! Given OID if not found in the registered OID table, it will be encoded as an unwrapped
//! OID.
//!
//! ```cddl
//! Extensions and Extension can be encoded as the following:
//! Extensions = [ * Extension ] / int
//! Extension = ( extensionID: int, extensionValue: any ) //
//!             ( extensionID: ~oid, ? critical: true,
//!             extensionValue: bytes ) //
//! ```
//!
//! For more information about Extensions,
//! visit [C509 Certificate](https://datatracker.ietf.org/doc/draft-ietf-cose-cbor-encoded-cert/11/)

pub mod alt_name;
pub mod extension;

use std::fmt::Debug;

use asn1_rs::{oid, Oid};
use extension::{Extension, ExtensionValue};
use minicbor::{encode::Write, Decode, Decoder, Encode, Encoder};
use serde::{Deserialize, Serialize};

use crate::helper::{
<<<<<<< HEAD
    decode::{decode_array_len, decode_datatype, decode_i64},
    encode::{encode_array_len, encode_i64},
=======
    decode::{decode_array_len, decode_datatype, decode_helper},
    encode::{encode_array_len, encode_helper},
>>>>>>> ddf93d23
};
/// OID of `KeyUsage` extension
static KEY_USAGE_OID: Oid<'static> = oid!(2.5.29 .15);

/// A struct of C509 Extensions containing a vector of `Extension`.
#[derive(Debug, Clone, PartialEq, Deserialize, Serialize)]
pub struct Extensions(Vec<Extension>);

impl Extensions {
    /// Create a new instance of `Extensions` as empty vector.
    #[must_use]
    pub fn new() -> Self {
        Self(Vec::new())
    }

    /// Get the inner vector of `Extensions`.
    #[must_use]
    pub fn extensions(&self) -> &[Extension] {
        &self.0
    }

    /// Add an `Extension` to the `Extensions`.
    pub fn add_extension(&mut self, extension: Extension) {
        self.0.push(extension);
    }
}

impl Default for Extensions {
    fn default() -> Self {
        Self::new()
    }
}

impl Encode<()> for Extensions {
    fn encode<W: Write>(
        &self, e: &mut Encoder<W>, ctx: &mut (),
    ) -> Result<(), minicbor::encode::Error<W::Error>> {
        // If there is only one extension and it is KeyUsage, encode as int
        // encoding as absolute value of the second int and the sign of the first int
        if let Some(extension) = self.0.first() {
            if self.0.len() == 1 && extension.registered_oid().c509_oid().oid() == &KEY_USAGE_OID {
                match extension.value() {
                    ExtensionValue::Int(value) => {
                        let ku_value = if extension.critical() { -value } else { *value };
<<<<<<< HEAD
                        encode_i64(e, "Extensions KeyUsage", ku_value)?;
=======
                        encode_helper(e, "Extensions KeyUsage", ctx, &ku_value)?;
>>>>>>> ddf93d23
                        return Ok(());
                    },
                    _ => {
                        return Err(minicbor::encode::Error::message(
                            "KeyUsage extension value should be an integer",
                        ));
                    },
                }
            }
        }
        // Else handle the array of `Extension`
        encode_array_len(e, "Extensions", self.0.len() as u64)?;
        for extension in &self.0 {
            extension.encode(e, ctx)?;
        }
        Ok(())
    }
}

impl Decode<'_, ()> for Extensions {
    fn decode(d: &mut Decoder<'_>, _ctx: &mut ()) -> Result<Self, minicbor::decode::Error> {
        // If only KeyUsage is in the extension -> will only contain an int
        if decode_datatype(d, "Extensions KeyUsage")? == minicbor::data::Type::U8
            || decode_datatype(d, "Extensions KeyUsage")? == minicbor::data::Type::I8
        {
            // Check if it's a negative number (critical extension)
            let critical =
                decode_datatype(d, "Extensions KeyUsage critical")? == minicbor::data::Type::I8;
            // Note that 'KeyUsage' BIT STRING is interpreted as an unsigned integer,
            // so we can absolute the value
<<<<<<< HEAD
            let value = decode_i64(d, "Extensions KeyUsage value")?.abs();

            let extension_value = ExtensionValue::Int(value);
=======
            let value: i64 = decode_helper(d, "Extensions KeyUsage value", &mut ())?;
            let extension_value = ExtensionValue::Int(value.abs());
>>>>>>> ddf93d23
            let mut extensions = Extensions::new();
            extensions.add_extension(Extension::new(
                KEY_USAGE_OID.clone(),
                extension_value,
                critical,
            ));
            return Ok(extensions);
        }
        // Handle array of extensions
        let len = decode_array_len(d, "Extensions")?;
        let mut extensions = Extensions::new();
        for _ in 0..len {
            let extension = Extension::decode(d, &mut ())?;
            extensions.add_extension(extension);
        }

        Ok(extensions)
    }
}

// ------------------Test----------------------

#[cfg(test)]
mod test_extensions {
    use super::*;

    #[test]
    fn one_extension_key_usage() {
        let mut buffer = Vec::new();
        let mut encoder = Encoder::new(&mut buffer);

        let mut exts = Extensions::new();
        exts.add_extension(Extension::new(
            oid!(2.5.29 .15),
            ExtensionValue::Int(2),
            false,
        ));
        exts.encode(&mut encoder, &mut ())
            .expect("Failed to encode Extensions");
        // 1 extension
        // value 2 : 0x02
        assert_eq!(hex::encode(buffer.clone()), "02");

        let mut decoder = Decoder::new(&buffer);
        let decoded_exts =
            Extensions::decode(&mut decoder, &mut ()).expect("Failed to decode Extensions");
        assert_eq!(decoded_exts, exts);
    }

    #[test]
    fn one_extension_key_usage_set_critical() {
        let mut buffer = Vec::new();
        let mut encoder = Encoder::new(&mut buffer);

        let mut exts = Extensions::new();
        exts.add_extension(Extension::new(
            oid!(2.5.29 .15),
            ExtensionValue::Int(2),
            true,
        ));
        exts.encode(&mut encoder, &mut ())
            .expect("Failed to encode Extensions");
        // 1 extension
        // value -2 : 0x21
        assert_eq!(hex::encode(buffer.clone()), "21");

        let mut decoder = Decoder::new(&buffer);
        let decoded_exts =
            Extensions::decode(&mut decoder, &mut ()).expect("Failed to decode Extensions");
        assert_eq!(decoded_exts, exts);
    }

    #[test]
    fn multiple_extensions() {
        let mut buffer = Vec::new();
        let mut encoder = Encoder::new(&mut buffer);

        let mut exts = Extensions::new();
        exts.add_extension(Extension::new(
            oid!(2.5.29 .15),
            ExtensionValue::Int(2),
            false,
        ));

        exts.add_extension(Extension::new(
            oid!(2.5.29 .14),
            ExtensionValue::Bytes([1, 2, 3, 4].to_vec()),
            false,
        ));
        exts.encode(&mut encoder, &mut ())
            .expect("Failed to encode Extensions");

        // 2 extensions (array of 2): 0x82
        // KeyUsage with value 2: 0x0202
        // SubjectKeyIdentifier with value [1,2,3,4]: 0x0401020304
        assert_eq!(hex::encode(buffer.clone()), "820202014401020304");

        let mut decoder = Decoder::new(&buffer);
        let decoded_exts =
            Extensions::decode(&mut decoder, &mut ()).expect("Failed to decode Extensions");
        assert_eq!(decoded_exts, exts);
    }

    #[test]
    fn zero_extensions() {
        let mut buffer = Vec::new();
        let mut encoder = Encoder::new(&mut buffer);

        let exts = Extensions::new();
        exts.encode(&mut encoder, &mut ())
            .expect("Failed to encode Extensions");
        assert_eq!(hex::encode(buffer.clone()), "80");

        let mut decoder = Decoder::new(&buffer);
        // Extensions can have 0 length
        let decoded_exts =
            Extensions::decode(&mut decoder, &mut ()).expect("Failed to decode Extensions");
        assert_eq!(decoded_exts, exts);
    }
}<|MERGE_RESOLUTION|>--- conflicted
+++ resolved
@@ -26,13 +26,8 @@
 use serde::{Deserialize, Serialize};
 
 use crate::helper::{
-<<<<<<< HEAD
-    decode::{decode_array_len, decode_datatype, decode_i64},
-    encode::{encode_array_len, encode_i64},
-=======
     decode::{decode_array_len, decode_datatype, decode_helper},
     encode::{encode_array_len, encode_helper},
->>>>>>> ddf93d23
 };
 /// OID of `KeyUsage` extension
 static KEY_USAGE_OID: Oid<'static> = oid!(2.5.29 .15);
@@ -77,11 +72,7 @@
                 match extension.value() {
                     ExtensionValue::Int(value) => {
                         let ku_value = if extension.critical() { -value } else { *value };
-<<<<<<< HEAD
-                        encode_i64(e, "Extensions KeyUsage", ku_value)?;
-=======
                         encode_helper(e, "Extensions KeyUsage", ctx, &ku_value)?;
->>>>>>> ddf93d23
                         return Ok(());
                     },
                     _ => {
@@ -112,14 +103,8 @@
                 decode_datatype(d, "Extensions KeyUsage critical")? == minicbor::data::Type::I8;
             // Note that 'KeyUsage' BIT STRING is interpreted as an unsigned integer,
             // so we can absolute the value
-<<<<<<< HEAD
-            let value = decode_i64(d, "Extensions KeyUsage value")?.abs();
-
-            let extension_value = ExtensionValue::Int(value);
-=======
             let value: i64 = decode_helper(d, "Extensions KeyUsage value", &mut ())?;
             let extension_value = ExtensionValue::Int(value.abs());
->>>>>>> ddf93d23
             let mut extensions = Extensions::new();
             extensions.add_extension(Extension::new(
                 KEY_USAGE_OID.clone(),

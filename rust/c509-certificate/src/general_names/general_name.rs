--- conflicted
+++ resolved
@@ -15,13 +15,8 @@
 };
 use crate::{
     helper::{
-<<<<<<< HEAD
-        decode::{decode_bytes, decode_datatype, decode_i16, decode_str},
-        encode::{encode_bytes, encode_i16, encode_str},
-=======
         decode::{decode_bytes, decode_datatype, decode_helper},
         encode::{encode_bytes, encode_helper},
->>>>>>> ddf93d23
     },
     name::Name,
     oid::C509oid,
@@ -66,11 +61,7 @@
     ) -> Result<(), minicbor::encode::Error<W::Error>> {
         // Encode GeneralNameType as int
         let i = get_int_from_gn(self.gn_type).map_err(minicbor::encode::Error::message)?;
-<<<<<<< HEAD
-        encode_i16(e, "General Name as OID int", i)?;
-=======
         encode_helper(e, "General Name as OID int", ctx, &i)?;
->>>>>>> ddf93d23
         // Encode GeneralNameValue as its type
         self.value.encode(e, ctx)?;
         Ok(())
@@ -82,11 +73,7 @@
         if decode_datatype(d, "General Name as OID int")? == minicbor::data::Type::U8
             || decode_datatype(d, "General Name as OID int")? == minicbor::data::Type::I8
         {
-<<<<<<< HEAD
-            let i = decode_i16(d, "General Name as OID int")?;
-=======
             let i = decode_helper(d, "General Name as OID int", &mut ())?;
->>>>>>> ddf93d23
             let gn = get_gn_from_int(i).map_err(minicbor::decode::Error::message)?;
             let value_type =
                 get_gn_value_type_from_int(i).map_err(minicbor::decode::Error::message)?;
@@ -171,11 +158,7 @@
     ) -> Result<(), minicbor::encode::Error<W::Error>> {
         match self {
             GeneralNameValue::Text(value) => {
-<<<<<<< HEAD
-                encode_str(e, "General Name value", value)?;
-=======
                 encode_helper(e, "General Name value", ctx, value)?;
->>>>>>> ddf93d23
             },
             GeneralNameValue::Bytes(value) => {
                 encode_bytes(e, "General Name value", value)?;
@@ -204,11 +187,7 @@
     fn decode(d: &mut Decoder<'_>, ctx: &mut C) -> Result<Self, minicbor::decode::Error> {
         match ctx.get_type() {
             GeneralNameValueType::Text => {
-<<<<<<< HEAD
-                let value = decode_str(d, "General Name value")?;
-=======
                 let value = decode_helper(d, "General Name value", ctx)?;
->>>>>>> ddf93d23
                 Ok(GeneralNameValue::Text(value))
             },
             GeneralNameValueType::Bytes => {

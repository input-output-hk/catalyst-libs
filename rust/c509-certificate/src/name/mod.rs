--- conflicted
+++ resolved
@@ -87,16 +87,6 @@
         &self, e: &mut Encoder<W>, ctx: &mut (),
     ) -> Result<(), minicbor::encode::Error<W::Error>> {
         match self {
-<<<<<<< HEAD
-            NameValue::RelativeDistinguishedName(rdn) => {
-                let attr = rdn.attributes();
-                let attr_first = attr.first().ok_or(minicbor::encode::Error::message(
-                    "Cannot get the first Attribute",
-                ))?;
-                //  If Name contains a single Attribute of type CommonName
-                if attr.len() == 1
-                    && attr_first.registered_oid().c509_oid().oid() == &COMMON_NAME_OID
-=======
             NameValue::Attributes(attrs) => {
                 let attr_first =
                     attrs
@@ -108,7 +98,6 @@
                 //  If Name contains a single Attribute of type CommonName
                 if attrs.attributes().len() == 1
                     && attr_first.get_registered_oid().get_c509_oid().get_oid() == COMMON_NAME_OID
->>>>>>> 7cb3f213
                 {
                     // Get the value of the attribute
                     let cn_value =
@@ -281,15 +270,9 @@
 fn create_attributes_with_cn(text: String) -> NameValue {
     let mut attr = Attribute::new(COMMON_NAME_OID);
     attr.add_value(AttributeValue::Text(text));
-<<<<<<< HEAD
-    let mut rdn = RelativeDistinguishedName::new();
-    rdn.add_attribute(attr);
-    NameValue::RelativeDistinguishedName(rdn)
-=======
     let mut attrs = Attributes::new();
     attrs.add_attr(attr);
     NameValue::Attributes(attrs)
->>>>>>> 7cb3f213
 }
 
 // ------------------Test----------------------
@@ -304,13 +287,8 @@
     pub(crate) fn name_cn_text() -> (Name, String) {
         let mut attr = Attribute::new(oid!(2.5.4 .3));
         attr.add_value(AttributeValue::Text("RFC test CA".to_string()));
-<<<<<<< HEAD
-        let mut rdn = RelativeDistinguishedName::new();
-        rdn.add_attribute(attr);
-=======
-        let mut attrs = Attributes::new();
-        attrs.add_attr(attr);
->>>>>>> 7cb3f213
+        let mut attrs = Attributes::new();
+        attrs.add_attr(attr);
 
         (
             Name::new(NameValue::Attributes(attrs)),
@@ -342,13 +320,8 @@
 
         let mut attr = Attribute::new(oid!(2.5.4 .3));
         attr.add_value(AttributeValue::Text("000123abcd".to_string()));
-<<<<<<< HEAD
-        let mut rdn = RelativeDistinguishedName::new();
-        rdn.add_attribute(attr);
-=======
-        let mut attrs = Attributes::new();
-        attrs.add_attr(attr);
->>>>>>> 7cb3f213
+        let mut attrs = Attributes::new();
+        attrs.add_attr(attr);
 
         let name = Name::new(NameValue::Attributes(attrs));
         name.encode(&mut encoder, &mut ())
@@ -371,13 +344,8 @@
 
         let mut attr = Attribute::new(oid!(2.5.4 .3));
         attr.add_value(AttributeValue::Text("000123ABCD".to_string()));
-<<<<<<< HEAD
-        let mut rdn = RelativeDistinguishedName::new();
-        rdn.add_attribute(attr);
-=======
-        let mut attrs = Attributes::new();
-        attrs.add_attr(attr);
->>>>>>> 7cb3f213
+        let mut attrs = Attributes::new();
+        attrs.add_attr(attr);
 
         let name = Name::new(NameValue::Attributes(attrs));
         name.encode(&mut encoder, &mut ())
@@ -397,13 +365,8 @@
     pub(crate) fn name_cn_eui_mac() -> (Name, String) {
         let mut attr = Attribute::new(oid!(2.5.4 .3));
         attr.add_value(AttributeValue::Text("01-23-45-FF-FE-67-89-AB".to_string()));
-<<<<<<< HEAD
-        let mut rdn = RelativeDistinguishedName::new();
-        rdn.add_attribute(attr);
-=======
-        let mut attrs = Attributes::new();
-        attrs.add_attr(attr);
->>>>>>> 7cb3f213
+        let mut attrs = Attributes::new();
+        attrs.add_attr(attr);
 
         (
             Name::new(NameValue::Attributes(attrs)),
@@ -436,15 +399,9 @@
 
         let mut attr = Attribute::new(oid!(2.5.4 .3));
         attr.add_value(AttributeValue::Text("01-23-45-ff-fe-67-89-AB".to_string()));
-<<<<<<< HEAD
-        let mut rdn = RelativeDistinguishedName::new();
-        rdn.add_attribute(attr);
-        let name = Name::new(NameValue::RelativeDistinguishedName(rdn));
-=======
         let mut attrs = Attributes::new();
         attrs.add_attr(attr);
         let name = Name::new(NameValue::Attributes(attrs));
->>>>>>> 7cb3f213
 
         name.encode(&mut encoder, &mut ())
             .expect("Failed to encode Name");
@@ -468,13 +425,8 @@
 
         let mut attr = Attribute::new(oid!(2.5.4 .3));
         attr.add_value(AttributeValue::Text("01-23-45-67-89-AB-00-01".to_string()));
-<<<<<<< HEAD
-        let mut rdn = RelativeDistinguishedName::new();
-        rdn.add_attribute(attr);
-=======
-        let mut attrs = Attributes::new();
-        attrs.add_attr(attr);
->>>>>>> 7cb3f213
+        let mut attrs = Attributes::new();
+        attrs.add_attr(attr);
 
         let name = Name::new(NameValue::Attributes(attrs));
 
@@ -495,13 +447,8 @@
 
         let mut attr = Attribute::new(oid!(2.5.4 .3));
         attr.add_value(AttributeValue::Text("01-23-45-67-89-ab-00-01".to_string()));
-<<<<<<< HEAD
-        let mut rdn = RelativeDistinguishedName::new();
-        rdn.add_attribute(attr);
-=======
-        let mut attrs = Attributes::new();
-        attrs.add_attr(attr);
->>>>>>> 7cb3f213
+        let mut attrs = Attributes::new();
+        attrs.add_attr(attr);
 
         let name = Name::new(NameValue::Attributes(attrs));
 
@@ -536,21 +483,12 @@
         let mut attr5 = Attribute::new(oid!(2.5.4 .3));
         attr5.add_value(AttributeValue::Text("802.1AR CA".to_string()));
 
-<<<<<<< HEAD
-        let mut rdn = RelativeDistinguishedName::new();
-        rdn.add_attribute(attr1);
-        rdn.add_attribute(attr2);
-        rdn.add_attribute(attr3);
-        rdn.add_attribute(attr4);
-        rdn.add_attribute(attr5);
-=======
         let mut attrs = Attributes::new();
         attrs.add_attr(attr1);
         attrs.add_attr(attr2);
         attrs.add_attr(attr3);
         attrs.add_attr(attr4);
         attrs.add_attr(attr5);
->>>>>>> 7cb3f213
 
         (
             Name::new(NameValue::Attributes(attrs)),

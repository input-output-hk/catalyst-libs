//! C509 `Attributes` containing `Attribute`
//!
//! ```cddl
//! Attributes = ( attributeType: int, attributeValue: [+text] ) //
//!             ( attributeType: ~oid, attributeValue: [+bytes] )
//! ```
//!
//! Use case:
//! ```cddl
//!     SubjectDirectoryAttributes = [+Attributes]
//! ```
//!
//! For more information about `Attributes`,
//! visit [C509 Certificate](https://datatracker.ietf.org/doc/draft-ietf-cose-cbor-encoded-cert/11/)

use attribute::Attribute;
use minicbor::{encode::Write, Decode, Decoder, Encode, Encoder};
use serde::{Deserialize, Serialize};

pub mod attribute;
mod data;

/// A struct of C509 `Attributes` containing a vector of `Attribute`.
#[derive(Debug, Clone, PartialEq, Serialize, Deserialize)]
pub struct Attributes(Vec<Attribute>);

impl Attributes {
    /// Create a new instance of `Attributes` as empty vector.
    #[must_use]
    pub fn new() -> Self {
        Self(Vec::new())
    }

<<<<<<< HEAD
    /// Get a reference to the vector of `Attribute`.
=======
    /// Get the attributes.
>>>>>>> 7cb3f213
    #[must_use]
    pub fn attributes(&self) -> &[Attribute] {
        &self.0
    }

    /// Add an `Attribute` to the `Attributes`.
    /// and set `Attribute` value to support multiple value.
    pub fn add_attribute(&mut self, attribute: Attribute) {
        self.0.push(attribute.set_multi_value());
    }
}

impl Default for Attributes {
    fn default() -> Self {
        Self::new()
    }
}

impl Encode<()> for Attributes {
    fn encode<W: Write>(
        &self, e: &mut Encoder<W>, ctx: &mut (),
    ) -> Result<(), minicbor::encode::Error<W::Error>> {
        if self.0.is_empty() {
            return Err(minicbor::encode::Error::message(
                "Attributes should not be empty",
            ));
        }
        // The attribute type should be included in array too
        e.array(self.0.len() as u64 * 2)?;
        for attribute in &self.0 {
            attribute.encode(e, ctx)?;
        }
        Ok(())
    }
}

impl Decode<'_, ()> for Attributes {
    fn decode(d: &mut Decoder<'_>, _ctx: &mut ()) -> Result<Self, minicbor::decode::Error> {
        let len = d
            .array()?
            .ok_or_else(|| minicbor::decode::Error::message("Failed to get array length"))?;
        if len == 0 {
            return Err(minicbor::decode::Error::message("Attributes is empty"));
        }

        let mut attributes = Attributes::new();

        // The attribute type is included in an array, so divide by 2
        for _ in 0..len / 2 {
            let attribute = Attribute::decode(d, &mut ())?;
            attributes.add_attribute(attribute);
        }

        Ok(attributes)
    }
}

// ------------------Test----------------------

#[cfg(test)]
mod test_attributes {
    use asn1_rs::oid;
    use attribute::AttributeValue;

    use super::*;

    #[test]
    fn encode_decode_attributes_int() {
        let mut buffer = Vec::new();
        let mut encoder = Encoder::new(&mut buffer);
        let mut attr = Attribute::new(oid!(1.2.840 .113549 .1 .9 .1));
        attr.add_value(AttributeValue::Text("example@example.com".to_string()));
        attr.add_value(AttributeValue::Text("example@example.com".to_string()));
        let mut attributes = Attributes::new();
        attributes.add_attribute(attr);
        attributes
            .encode(&mut encoder, &mut ())
            .expect("Failed to encode Attributes");
        // 1 Attribute (array len 2 (attribute type + value)): 0x82
        // Email Address: 0x00
        // Attribute value (array len 2): 0x82
        // example@example.com: 0x736578616d706c65406578616d706c652e636f6d
        assert_eq!(
            hex::encode(buffer.clone()),
            "820082736578616d706c65406578616d706c652e636f6d736578616d706c65406578616d706c652e636f6d"
        );

        let mut decoder = Decoder::new(&buffer);
        let attribute_decoded =
            Attributes::decode(&mut decoder, &mut ()).expect("Failed to decode Attributes");
        assert_eq!(attribute_decoded, attributes);
    }

    #[test]
    fn empty_attributes() {
        let mut buffer = Vec::new();
        let mut encoder = Encoder::new(&mut buffer);
        let attributes = Attributes::new();
        attributes
            .encode(&mut encoder, &mut ())
            .expect_err("Failed to encode Attributes");
    }
}<|MERGE_RESOLUTION|>--- conflicted
+++ resolved
@@ -31,11 +31,7 @@
         Self(Vec::new())
     }
 
-<<<<<<< HEAD
-    /// Get a reference to the vector of `Attribute`.
-=======
     /// Get the attributes.
->>>>>>> 7cb3f213
     #[must_use]
     pub fn attributes(&self) -> &[Attribute] {
         &self.0

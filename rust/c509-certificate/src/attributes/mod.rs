//! C509 `Attributes` containing `Attribute`
//!
//! ```cddl
//! Attributes = ( attributeType: int, attributeValue: [+text] ) //
//!             ( attributeType: ~oid, attributeValue: [+bytes] )
//! ```
//!
//! Use case:
//! ```cddl
//!     SubjectDirectoryAttributes = [+Attributes]
//! ```
//!
//! For more information about `Attributes`,
//! visit [C509 Certificate](https://datatracker.ietf.org/doc/draft-ietf-cose-cbor-encoded-cert/11/)

use attribute::Attribute;
use minicbor::{encode::Write, Decode, Decoder, Encode, Encoder};
use serde::{Deserialize, Serialize};

use crate::helper::{decode::decode_array_len, encode::encode_array_len};

pub mod attribute;
mod data;

/// A struct of C509 `Attributes` containing a vector of `Attribute`.
#[derive(Debug, Clone, PartialEq, Serialize, Deserialize)]
pub struct Attributes(Vec<Attribute>);

impl Attributes {
    /// Create a new instance of `Attributes` as empty vector.
    #[must_use]
    pub fn new() -> Self {
        Self(Vec::new())
    }

    /// Get the attributes.
    #[must_use]
    pub fn attributes(&self) -> &[Attribute] {
        &self.0
    }

    /// Add an `Attribute` to the `Attributes`.
    /// and set `Attribute` value to support multiple value.
    pub fn add_attribute(&mut self, attribute: Attribute) {
        self.0.push(attribute.set_multi_value());
    }
}

impl Default for Attributes {
    fn default() -> Self {
        Self::new()
    }
}

impl Encode<()> for Attributes {
    fn encode<W: Write>(
        &self, e: &mut Encoder<W>, ctx: &mut (),
    ) -> Result<(), minicbor::encode::Error<W::Error>> {
        if self.0.is_empty() {
            return Err(minicbor::encode::Error::message(
                "Attributes should not be empty",
            ));
        }
        // The attribute type should be included in array too
        encode_array_len(e, "Attributes", self.0.len() as u64 * 2)?;
        for attribute in &self.0 {
            attribute.encode(e, ctx)?;
        }
        Ok(())
    }
}

impl Decode<'_, ()> for Attributes {
<<<<<<< HEAD
    fn decode(d: &mut Decoder<'_>, _ctx: &mut ()) -> Result<Self, minicbor::decode::Error> {
=======
    fn decode(d: &mut Decoder<'_>, ctx: &mut ()) -> Result<Self, minicbor::decode::Error> {
>>>>>>> ddf93d23
        let len = decode_array_len(d, "Attributes")?;
        if len == 0 {
            return Err(minicbor::decode::Error::message("Attributes is empty"));
        }

        let mut attributes = Attributes::new();

        // The attribute type is included in an array, so divide by 2
        for _ in 0..len / 2 {
            let attribute = Attribute::decode(d, ctx)?;
            attributes.add_attribute(attribute);
        }

        Ok(attributes)
    }
}

// ------------------Test----------------------

#[cfg(test)]
mod test_attributes {
    use asn1_rs::oid;
    use attribute::AttributeValue;

    use super::*;

    #[test]
    fn encode_decode_attributes_int() {
        let mut buffer = Vec::new();
        let mut encoder = Encoder::new(&mut buffer);
        let mut attr = Attribute::new(oid!(1.2.840 .113549 .1 .9 .1));
        attr.add_value(AttributeValue::Text("example@example.com".to_string()));
        attr.add_value(AttributeValue::Text("example@example.com".to_string()));
        let mut attributes = Attributes::new();
        attributes.add_attribute(attr);
        attributes
            .encode(&mut encoder, &mut ())
            .expect("Failed to encode Attributes");
        // 1 Attribute (array len 2 (attribute type + value)): 0x82
        // Email Address: 0x00
        // Attribute value (array len 2): 0x82
        // example@example.com: 0x736578616d706c65406578616d706c652e636f6d
        assert_eq!(
            hex::encode(buffer.clone()),
            "820082736578616d706c65406578616d706c652e636f6d736578616d706c65406578616d706c652e636f6d"
        );

        let mut decoder = Decoder::new(&buffer);
        let attribute_decoded =
            Attributes::decode(&mut decoder, &mut ()).expect("Failed to decode Attributes");
        assert_eq!(attribute_decoded, attributes);
    }

    #[test]
    fn empty_attributes() {
        let mut buffer = Vec::new();
        let mut encoder = Encoder::new(&mut buffer);
        let attributes = Attributes::new();
        attributes
            .encode(&mut encoder, &mut ())
            .expect_err("Failed to encode Attributes");
    }
}<|MERGE_RESOLUTION|>--- conflicted
+++ resolved
@@ -71,11 +71,7 @@
 }
 
 impl Decode<'_, ()> for Attributes {
-<<<<<<< HEAD
-    fn decode(d: &mut Decoder<'_>, _ctx: &mut ()) -> Result<Self, minicbor::decode::Error> {
-=======
     fn decode(d: &mut Decoder<'_>, ctx: &mut ()) -> Result<Self, minicbor::decode::Error> {
->>>>>>> ddf93d23
         let len = decode_array_len(d, "Attributes")?;
         if len == 0 {
             return Err(minicbor::decode::Error::message("Attributes is empty"));

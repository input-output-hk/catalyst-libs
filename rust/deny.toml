--- conflicted
+++ resolved
@@ -57,10 +57,6 @@
     "https://github.com/txpipe/vrf",
     "https://github.com/txpipe/kes",
     "https://github.com/txpipe/curve25519-dalek",
-<<<<<<< HEAD
-    "https://github.com/anweiss/cddl",
-=======
->>>>>>> 8f9f0719
 ]
 
 [licenses]

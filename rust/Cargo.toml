[workspace]
resolver = "2"
members = [
    "c509-certificate",
    "cardano-chain-follower",
    "hermes-ipfs",
    "cbork",
    "cbork-abnf-parser",
    "cbork-cddl-parser",
    "catalyst-voting",
<<<<<<< HEAD
    "catalyst-voting", "jormungandr-vote-tx",
    "immutable-ledger",
=======
    "vote-tx-v1",
    "vote-tx-v2",
>>>>>>> 575a1538
]

[workspace.package]
edition = "2021"
authors = ["Steven Johnson <steven.johnson@iohk.io>"]
homepage = "https://github.com/input-output-hk/catalyst-libs"
repository = "https://github.com/input-output-hk/catalyst-libs"
license = "MIT OR Apache-2.0"

[workspace.lints.rust]
warnings = "deny"
missing_docs = "deny"
let_underscore_drop = "deny"
non_ascii_idents = "deny"
single_use_lifetimes = "deny"
trivial_casts = "deny"
trivial_numeric_casts = "deny"

[workspace.lints.rustdoc]
broken_intra_doc_links = "deny"
invalid_codeblock_attributes = "deny"
invalid_html_tags = "deny"
invalid_rust_codeblocks = "deny"
bare_urls = "deny"
unescaped_backticks = "deny"

[workspace.lints.clippy]
pedantic = { level = "deny", priority = -1 }
unwrap_used = "deny"
expect_used = "deny"
todo = "deny"
unimplemented = "deny"
exit = "deny"
get_unwrap = "deny"
index_refutable_slice = "deny"
indexing_slicing = "deny"
match_on_vec_items = "deny"
match_wild_err_arm = "deny"
missing_panics_doc = "deny"
panic = "deny"
string_slice = "deny"
unchecked_duration_subtraction = "deny"
unreachable = "deny"
missing_docs_in_private_items = "deny"<|MERGE_RESOLUTION|>--- conflicted
+++ resolved
@@ -8,13 +8,10 @@
     "cbork-abnf-parser",
     "cbork-cddl-parser",
     "catalyst-voting",
-<<<<<<< HEAD
     "catalyst-voting", "jormungandr-vote-tx",
     "immutable-ledger",
-=======
     "vote-tx-v1",
     "vote-tx-v2",
->>>>>>> 575a1538
 ]
 
 [workspace.package]

--- conflicted
+++ resolved
@@ -12,11 +12,8 @@
     "immutable-ledger",
     "vote-tx-v1",
     "vote-tx-v2",
-<<<<<<< HEAD
     "signed_doc",
-=======
     "rbac-registration",
->>>>>>> 47b5514e
 ]
 
 [workspace.package]

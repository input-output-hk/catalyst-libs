--- conflicted
+++ resolved
@@ -7,17 +7,12 @@
     "cbork",
     "cbork-abnf-parser",
     "cbork-cddl-parser",
-<<<<<<< HEAD
-    "catalyst-voting", 
-    "jormungandr-vote-tx",
-    "rbac-registration",
-=======
     "catalyst-voting",
     "catalyst-voting", 
     "immutable-ledger",
     "vote-tx-v1",
     "vote-tx-v2",
->>>>>>> d4dc27a1
+    "rbac-registration",
 ]
 
 [workspace.package]

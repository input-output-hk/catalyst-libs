--- conflicted
+++ resolved
@@ -21,19 +21,6 @@
 | Modified | 2025-04-09 |
 | Authors | Alex Pozhylenkov <alex.pozhylenkov@iohk.io> |
 | | Steven Johnson <steven.johnson@iohk.io> |
-<<<<<<< HEAD
-=======
-
-### Changelog
-
-#### 0.01 (2025-04-04)
-
-* First Published Version
-
-#### 0.02 (2025-04-09)
-
-* Add version control changelogs to the specification.
->>>>>>> c2eb346c
 ~|  {near: bottom-right}
 
 "Brand Parameters": {
@@ -247,6 +234,29 @@
   "category_id": Category Parameters (Optional)
 
 }
+## Related Issue(s)
+
+List the issue numbers related to this pull request.
+
+> e.g., Closes #123, Resolves #456  Fixes #367
+
+## Description of Changes
+
+Provide a clear and concise description of what the pull request changes.
+
+## Breaking Changes
+
+Describe any breaking changes and the impact.
+
+## Screenshots
+
+If applicable, add screenshots to help explain your changes.
+
+## Related Pull Requests
+
+If applicable, list any related pull requests.
+
+> e.g., #123, #456
 
 "Proposal Template"."template"->"Proposal Meta Template": Optional
 "Proposal Template"."brand_id"->"Brand Parameters": Optional

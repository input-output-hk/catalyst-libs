// Signed Document Definitions
// 
// CDDL Definitions
package signed_docs

// List of cddl definitions, cddl_type_name: cddl_definition
#cddlDefinitions: {
	[string]: {
		def: string
		requires: [...#cddlTypesConstraint] | *[]
		description?: string // Description - multiline
		comment?:     string // Single line comments are displayed after a definition. Multiline comments, before.
	}
}

cddlDefinitions: #cddlDefinitions & {
	"uuid_v7": {
		def:         "#6.37(bytes .size 16)"
		description: """
			Version 7 UUID
			See: \(documentationLinks."RFC9562-V7")
			     \(documentationLinks."CBOR-TAG-37")
			"""
		comment:     "UUIDv7"
	}
	"uuid_v4": {
		def:         "#6.37(bytes .size 16)"
		description: "Version 4 UUID"
		comment:     "UUIDv4"
	}
	"document_type": {
		def: "[ 1* \(requires[0]) ]"
		requires: ["uuid_v4"]
		description: "Unique Document Type Identifier"
		comment:     "Document Type"
	}
	"blake2b_256": {
		def:         "bytes .size 32"
		description: "Blake2b Hash (256 bits)"
		comment:     "Blake2B-256"
	}
	"document_id": {
		def: "\(requires[0])"
		requires: ["uuid_v7"]
		description: "Unique Document Identifier"
		comment:     "Document ID"
	}
	"document_ver": {
		def: "\(requires[0])"
		requires: ["uuid_v7"]
		description: "Unique Chronological Document Version Identifier"
		comment:     "Document Version"
	}
	"cid": {
<<<<<<< HEAD
		def:         "#6.42(bytes)"
		description: """
			IPLD content identifier.
			Also known as an IPFS CID
			See: \(documentationLinks."IPFS-CID")
			     \(documentationLinks."CBOR-TAG-42")
			"""
		comment: """
			IPLD content identifier
			TODO: add size limits if possible
			"""
	}
	"document_locator": {
		def: """
			{ 
			  \"cid\" => \(requires[0])
			}
			"""
		requires: ["cid"]
		comment: "Where a document can be located, must be a unique identifier."
	}
	"document_ref": {
		def: """
			[ 1* [
			  \(requires[0]), 
			  \(requires[1]), 
			  \(requires[2])
			] ]
			"""
		requires: [
			"document_id",
			"document_ver",
			"document_locator",
		]
		comment: "Reference to another Signed Document"
=======
		def: "6.42(bytes) ; TODO: add size limits if possible"
	}
	"document_locator": {
		def: "{ \"cid\" => cid }"
		requires: ["cid"]
	}
	"document_ref": {
		def: "[ 1* [ document_id, document_ver, document_locator ] ]"
		requires: ["document_id", "document_ver", "document_locator"]
>>>>>>> 3fed4d37
	}
	"json_pointer": {
		def:     "text"
		comment: "RFC6901 Standard JSON Pointer"
	}
	"section_ref": {
		def: "\(requires[0])"
		requires: ["json_pointer"]
		comment: "Reference to a section in a referenced document."
	}
	"collaborators": {
		def: "[ * \(requires[0]) ]"
		requires: ["catalyst_id_kid"]
		comment: "Allowed Collaborators on the next subsequent version of a document."
	}
	"revocations": {
		def: "[ * \(requires[0]) ] / true "
		requires: ["document_ver"]
		comment: "List of revoked versions of this document."
	}
	"iana_media_types": {
		def:     """
			(
			  \(_cddlContentTypes)
			)
			"""
		comment: "Supported Content Media Types"
	}
	"http_content_encoding": {
		def: """
			"br"
			"""
		comment: "Supported Content Encoding Types"
	}
	"catalyst_id_kid": {
		def:     "bytes"
		comment: "UTF8 Catalyst ID URI encoded as a bytes string."
	}
	"revocations": {
		def: "[ * document_ver ] / true "
		requires: ["document_ver"]
	}
}

#cddlTypes: [
	for k, _ in cddlDefinitions {k},
]

#cddlTypesConstraint: or(#cddlTypes)<|MERGE_RESOLUTION|>--- conflicted
+++ resolved
@@ -52,7 +52,6 @@
 		comment:     "Document Version"
 	}
 	"cid": {
-<<<<<<< HEAD
 		def:         "#6.42(bytes)"
 		description: """
 			IPLD content identifier.
@@ -88,17 +87,6 @@
 			"document_locator",
 		]
 		comment: "Reference to another Signed Document"
-=======
-		def: "6.42(bytes) ; TODO: add size limits if possible"
-	}
-	"document_locator": {
-		def: "{ \"cid\" => cid }"
-		requires: ["cid"]
-	}
-	"document_ref": {
-		def: "[ 1* [ document_id, document_ver, document_locator ] ]"
-		requires: ["document_id", "document_ver", "document_locator"]
->>>>>>> 3fed4d37
 	}
 	"json_pointer": {
 		def:     "text"

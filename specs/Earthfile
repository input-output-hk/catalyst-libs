--- conflicted
+++ resolved
@@ -25,23 +25,7 @@
 
 # Regenerate the json spec file.
 regenerate-json:
-<<<<<<< HEAD
     FROM +src
-=======
-    FROM +src
-    # Make sure keys are sorted so its both reproducible, AND diffs easily.
-    RUN cd definitions; \
-        cue export -f -s ./signed_docs/docs:signed_docs --out json | jq -S > ../signed_doc.json
-
-    SAVE ARTIFACT --keep-ts signed_doc.json
-
-# Regenerate the full signed document specification json file.
-regenerate:
-    FROM +src
-
-    COPY +regenerate-json/signed_doc.json .
-
->>>>>>> 46350226
     # Make sure keys are sorted so its both reproducible, AND diffs easily.
     RUN cd definitions; \
         cue vet -Evc -s ./signed_docs/docs:signed_docs && \
@@ -77,11 +61,7 @@
 # Check the the generated signed docs documentation matches the generated signed docs data
 check:
     FROM +src
-<<<<<<< HEAD
     RUN cue fmt --check -s --files ./definitions
-=======
-    RUN cue fmt --check --diff -s --files ./definitions
->>>>>>> 46350226
     # RUN cd definitions; \
     #    cue vet ./cddl 
     RUN cd definitions; \

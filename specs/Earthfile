--- conflicted
+++ resolved
@@ -8,14 +8,8 @@
 builder:
     FROM python-ci+python-base2
 
-<<<<<<< HEAD
-    # Always use Eval V3, as early evaluators have bugs that mask specifications issues.
-    ENV CUE_EXPERIMENT=evalv3=1
-    DO cue+INSTALL
-=======
     # Eval V3 currently broken with our specifications.
     ENV CUE_EXPERIMENT=evalv3=0
->>>>>>> b380e338
 
 # Copy all the source we need to build the docs
 src:
@@ -71,16 +65,12 @@
 # Check the the generated signed docs documentation matches the generated signed docs data
 check:
     FROM +src
-<<<<<<< HEAD
-    RUN cue fmt --check -s --files ./definitions
-=======
     RUN cue fmt --check --diff -s --files ./definitions
 
     # Make sure we can regenerate the same signed doc json
     COPY +regenerate/signed_doc.json signed_doc_regenerated.json
     RUN diff -u signed_doc_regenerated.json signed_doc.json
 
->>>>>>> b380e338
     # RUN cd definitions; \
     #    cue vet ./cddl 
 

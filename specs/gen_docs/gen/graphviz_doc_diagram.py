--- conflicted
+++ resolved
@@ -70,14 +70,11 @@
     value_theme: FontTheme = Field(default_factory=FontTheme.default_value_theme)
 
     model_config = ConfigDict(extra="forbid")
-<<<<<<< HEAD
-=======
 
     @classmethod
     def default_list(cls) -> list["TableRow"]:
         """Return a default list of this class."""
         return []
->>>>>>> 366ecdef
 
     def generate(self, bgcolor: str) -> str:
         """Generate a single row of the table."""
@@ -179,10 +176,7 @@
             return None
         return cls(name=cluster.name)
 
-<<<<<<< HEAD
-=======
     @property
->>>>>>> 366ecdef
     def label(self) -> str:
         """Transform the name into a label."""
         return "cluster_" + self.name.lower().replace(" ", "_").replace("-", "_")
@@ -190,11 +184,7 @@
     def start(self) -> str:
         """Start a new cluster."""
         return f"""
-<<<<<<< HEAD
-subgraph {self.label()} {{
-=======
 subgraph {self.label} {{
->>>>>>> 366ecdef
     label = "{self.name}";
     color=blue
     penwidth=20
@@ -204,11 +194,7 @@
         """End the cluster."""
         return "}\n"
 
-<<<<<<< HEAD
-    def __eq__(self, other: "Cluster") -> bool:
-=======
     def __eq__(self, other: object) -> bool:
->>>>>>> 366ecdef
         """Eq."""
         if not isinstance(other, Cluster):
             # don't attempt to compare against unrelated types
@@ -223,11 +209,7 @@
     title_port: str = Field(default="title")
     title_href: str | None = Field(default=None)
     theme: TableTheme = Field(default_factory=TableTheme)
-<<<<<<< HEAD
-    rows: list[TableRow] = Field(default_factory=list)
-=======
     rows: list[TableRow] = Field(default_factory=TableRow.default_list)
->>>>>>> 366ecdef
     cluster: Cluster | None = Field(default=None)
 
     model_config = ConfigDict(extra="forbid")
@@ -320,14 +302,11 @@
         """Is the link to a cluster."""
         return isinstance(self.port, Cluster)
 
-<<<<<<< HEAD
-=======
     @property
     def port_label(self) -> str | None:
         """Get label of the port."""
         return self.port.label if self.is_cluster else None # type: ignore  # noqa: PGH003
 
->>>>>>> 366ecdef
     def __str__(self) -> str:
         """Str."""
         name = f'"{self.id}"'
@@ -337,11 +316,7 @@
                 name += f":{self.dir}"
         return name
 
-<<<<<<< HEAD
-    def __eq__(self, other: "DotLinkEnd") -> bool:
-=======
     def __eq__(self, other: object) -> bool:
->>>>>>> 366ecdef
         """Eq."""
         if not isinstance(other, DotLinkEnd):
             # don't attempt to compare against unrelated types
@@ -371,19 +346,10 @@
         super().model_post_init(context)
 
         # Add cluster parameters to the theme.
-<<<<<<< HEAD
-        if self.src.is_cluster:
-            self.theme.ltail = self.src.port.label()
-        if self.dst.is_cluster:
-            self.theme.lhead = self.dst.port.label()
-
-    def __eq__(self, other: "DotLink") -> bool:
-=======
         self.theme.ltail = self.src.port_label
         self.theme.lhead = self.dst.port_label
 
     def __eq__(self, other: object) -> bool:
->>>>>>> 366ecdef
         """Eq."""
         if not isinstance(other, DotLink):
             # don't attempt to compare against unrelated types

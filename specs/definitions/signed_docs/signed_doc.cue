// Signed Document Definitions
// 
// Base Types and Constraints
package signed_docs

import (
	"github.com/input-output-hk/catalyst-libs/specs/generic:uuid"
	"github.com/input-output-hk/catalyst-libs/specs/form_template/elements:form_template"
	"github.com/input-output-hk/catalyst-libs/specs/presentation_template/definedCards:presentation_template"
	"github.com/input-output-hk/catalyst-libs/specs/signed_doc_types"
)

// Document Type must be a valid UUIDv4
#docType: uuid.#v4

// Document ID or Version must be a valid UUIDv7
#docIdOrVer: uuid.#v7

// Individual Signed Document Definition
#signedDocument: {
	// If `true` the document not fully defined and still under the active development
	draft: bool | *false

	// The Document Type Identifier
	type!: #docType

	// The description of this document.  Markdown Supported.
	description?: string

	// The description of this document.  Markdown Supported.
	validation?: string

	// The business logic related to this document.  Markdown Supported.
	business_logic?: {
		front_end?: string
		back_end?:  string
	}

	notes: [...string] | *[]

<<<<<<< HEAD
	if !payload.nil {
		// Fixed headers in every document with a payload.
		headers: _coseHeaders
=======
	if payload.nil {
		headers: "content type": required:     "excluded"
		headers: "content-encoding": required: "excluded"
>>>>>>> 46350226
	}

	headers: _coseHeaders

	// The Metadata fields in this document (non cose standard)
	metadata: #metadata

	// Requirements for the document payload.
<<<<<<< HEAD
	payload?: #payload
=======
	payload: _payload
>>>>>>> 46350226

	// Required/Allowed Signers of a document
	signers: _allowedSigners

	// Authors which worked on a specific document.
	authors: #authorList

	// Change Log for every doc
	versions: [#changelogEntry, ...#changelogEntry]
}

// We can only define known documents in the document definitions object
#DocumentDefinitions: {
	[signed_doc_types.#allDocNames]: #signedDocument
}

// Default Definitions for all documents.
// Customize each document type in its own `<document_name>.cue` file.
docs: #DocumentDefinitions & {
	for k, v in signed_doc_types.allDocTypes {
		(k): type: v
	}
}

doc_clusters: signed_doc_types.doc_clusters

// base Document Types to help with automated processing of the document schema information.
//base_types: _allDocTypes

formTemplate: {
	elements: form_template.dictionary
	schema:   form_template.formTemplate
	assets: icons: form_template.allIconsSvg
}

presentationTemplate: {
	cards:  presentation_template.allCards
	schema: presentation_template.presentationTemplate
}<|MERGE_RESOLUTION|>--- conflicted
+++ resolved
@@ -38,15 +38,9 @@
 
 	notes: [...string] | *[]
 
-<<<<<<< HEAD
-	if !payload.nil {
-		// Fixed headers in every document with a payload.
-		headers: _coseHeaders
-=======
 	if payload.nil {
 		headers: "content type": required:     "excluded"
 		headers: "content-encoding": required: "excluded"
->>>>>>> 46350226
 	}
 
 	headers: _coseHeaders
@@ -55,11 +49,7 @@
 	metadata: #metadata
 
 	// Requirements for the document payload.
-<<<<<<< HEAD
 	payload?: #payload
-=======
-	payload: _payload
->>>>>>> 46350226
 
 	// Required/Allowed Signers of a document
 	signers: _allowedSigners

VERSION 0.8

IMPORT github.com/input-output-hk/catalyst-ci/earthly/mdlint:v3.4.1 AS mdlint-ci
IMPORT github.com/input-output-hk/catalyst-ci/earthly/cspell:v3.4.1 AS cspell-ci
IMPORT github.com/input-output-hk/catalyst-ci/earthly/python:v3.4.1 AS python-ci
IMPORT github.com/input-output-hk/catalyst-ci:v3.4.1 AS cat-ci

FROM debian:stable-slim

# check-markdown : markdown check using catalyst-ci.
check-markdown:
    DO mdlint-ci+CHECK

# markdown-check-fix : markdown check and fix using catalyst-ci.
markdown-check-fix:
    LOCALLY

    DO mdlint-ci+MDLINT_LOCALLY --src=$(echo ${PWD}) --fix=--fix

# clean-spelling-list : Make sure the project dictionary is properly sorted.
clean-spelling-list:
    DO cspell-ci+CLEAN
        
# check-spelling : Check spelling in this repo inside a container.
check-spelling:
    DO cspell-ci+CHECK

# spell-list-words : List words in a dictionary
spell-list-words:
    FROM ghcr.io/streetsidesoftware/cspell:8.0.0
    WORKDIR /work

    COPY . .

    RUN cspell-cli --words-only --unique "wasm/**" | sort -f

# repo-docs : target to store the documentation from the root of the repo.
repo-docs:
    # Create artifacts of extra files we embed inside the documentation when its built.
    FROM scratch

    WORKDIR /repo
    COPY --dir *.md LICENSE-APACHE LICENSE-MIT .

    SAVE ARTIFACT /repo repo
<<<<<<< HEAD

# We lint python globally in repos, so that all scripts and programs
# are linted equally.
# Its also fast.
check-python:
    DO python-ci+LINT_PYTHON    

# Sync standard configs.
sync-config:
    FROM scratch
    COPY --dir cat-ci+repo-config/repo .

    SAVE ARTIFACT /repo/ruff.toml AS LOCAL ruff.toml
=======
    
# copy-specs : Copy the specs source folder.
copy-specs:
    FROM scratch
    COPY --dir specs ./specs
    SAVE ARTIFACT /specs specs
>>>>>>> b552d176
<|MERGE_RESOLUTION|>--- conflicted
+++ resolved
@@ -43,7 +43,6 @@
     COPY --dir *.md LICENSE-APACHE LICENSE-MIT .
 
     SAVE ARTIFACT /repo repo
-<<<<<<< HEAD
 
 # We lint python globally in repos, so that all scripts and programs
 # are linted equally.
@@ -57,11 +56,9 @@
     COPY --dir cat-ci+repo-config/repo .
 
     SAVE ARTIFACT /repo/ruff.toml AS LOCAL ruff.toml
-=======
     
 # copy-specs : Copy the specs source folder.
 copy-specs:
     FROM scratch
     COPY --dir specs ./specs
-    SAVE ARTIFACT /specs specs
->>>>>>> b552d176
+    SAVE ARTIFACT /specs specs